#ifndef __NET_CFG80211_H
#define __NET_CFG80211_H
/*
 * 802.11 device and configuration interface
 *
 * Copyright 2006-2010	Johannes Berg <johannes@sipsolutions.net>
 *
 * This program is free software; you can redistribute it and/or modify
 * it under the terms of the GNU General Public License version 2 as
 * published by the Free Software Foundation.
 */

#include <linux/netdevice.h>
#include <linux/debugfs.h>
#include <linux/list.h>
#include <linux/bug.h>
#include <linux/netlink.h>
#include <linux/skbuff.h>
#include <linux/nl80211.h>
#include <linux/if_ether.h>
#include <linux/ieee80211.h>
#include <linux/net.h>
#include <net/regulatory.h>

/**
 * DOC: Introduction
 *
 * cfg80211 is the configuration API for 802.11 devices in Linux. It bridges
 * userspace and drivers, and offers some utility functionality associated
 * with 802.11. cfg80211 must, directly or indirectly via mac80211, be used
 * by all modern wireless drivers in Linux, so that they offer a consistent
 * API through nl80211. For backward compatibility, cfg80211 also offers
 * wireless extensions to userspace, but hides them from drivers completely.
 *
 * Additionally, cfg80211 contains code to help enforce regulatory spectrum
 * use restrictions.
 */


/**
 * DOC: Device registration
 *
 * In order for a driver to use cfg80211, it must register the hardware device
 * with cfg80211. This happens through a number of hardware capability structs
 * described below.
 *
 * The fundamental structure for each device is the 'wiphy', of which each
 * instance describes a physical wireless device connected to the system. Each
 * such wiphy can have zero, one, or many virtual interfaces associated with
 * it, which need to be identified as such by pointing the network interface's
 * @ieee80211_ptr pointer to a &struct wireless_dev which further describes
 * the wireless part of the interface, normally this struct is embedded in the
 * network interface's private data area. Drivers can optionally allow creating
 * or destroying virtual interfaces on the fly, but without at least one or the
 * ability to create some the wireless device isn't useful.
 *
 * Each wiphy structure contains device capability information, and also has
 * a pointer to the various operations the driver offers. The definitions and
 * structures here describe these capabilities in detail.
 */

struct wiphy;

/*
 * wireless hardware capability structures
 */

/**
 * enum ieee80211_band - supported frequency bands
 *
 * The bands are assigned this way because the supported
 * bitrates differ in these bands.
 *
 * @IEEE80211_BAND_2GHZ: 2.4GHz ISM band
 * @IEEE80211_BAND_5GHZ: around 5GHz band (4.9-5.7)
 * @IEEE80211_BAND_60GHZ: around 60 GHz band (58.32 - 64.80 GHz)
 * @IEEE80211_NUM_BANDS: number of defined bands
 */
enum ieee80211_band {
	IEEE80211_BAND_2GHZ = NL80211_BAND_2GHZ,
	IEEE80211_BAND_5GHZ = NL80211_BAND_5GHZ,
	IEEE80211_BAND_60GHZ = NL80211_BAND_60GHZ,

	/* keep last */
	IEEE80211_NUM_BANDS
};

/**
 * enum ieee80211_channel_flags - channel flags
 *
 * Channel flags set by the regulatory control code.
 *
 * @IEEE80211_CHAN_DISABLED: This channel is disabled.
 * @IEEE80211_CHAN_PASSIVE_SCAN: Only passive scanning is permitted
 *	on this channel.
 * @IEEE80211_CHAN_NO_IBSS: IBSS is not allowed on this channel.
 * @IEEE80211_CHAN_RADAR: Radar detection is required on this channel.
 * @IEEE80211_CHAN_NO_HT40PLUS: extension channel above this channel
 * 	is not permitted.
 * @IEEE80211_CHAN_NO_HT40MINUS: extension channel below this channel
 * 	is not permitted.
 * @IEEE80211_CHAN_NO_OFDM: OFDM is not allowed on this channel.
 * @IEEE80211_CHAN_NO_80MHZ: If the driver supports 80 MHz on the band,
 *	this flag indicates that an 80 MHz channel cannot use this
 *	channel as the control or any of the secondary channels.
 *	This may be due to the driver or due to regulatory bandwidth
 *	restrictions.
 * @IEEE80211_CHAN_NO_160MHZ: If the driver supports 160 MHz on the band,
 *	this flag indicates that an 160 MHz channel cannot use this
 *	channel as the control or any of the secondary channels.
 *	This may be due to the driver or due to regulatory bandwidth
 *	restrictions.
 */
enum ieee80211_channel_flags {
	IEEE80211_CHAN_DISABLED		= 1<<0,
	IEEE80211_CHAN_PASSIVE_SCAN	= 1<<1,
	IEEE80211_CHAN_NO_IBSS		= 1<<2,
	IEEE80211_CHAN_RADAR		= 1<<3,
	IEEE80211_CHAN_NO_HT40PLUS	= 1<<4,
	IEEE80211_CHAN_NO_HT40MINUS	= 1<<5,
	IEEE80211_CHAN_NO_OFDM		= 1<<6,
	IEEE80211_CHAN_NO_80MHZ		= 1<<7,
	IEEE80211_CHAN_NO_160MHZ	= 1<<8,
};

#define IEEE80211_CHAN_NO_HT40 \
	(IEEE80211_CHAN_NO_HT40PLUS | IEEE80211_CHAN_NO_HT40MINUS)

#define IEEE80211_DFS_MIN_CAC_TIME_MS		60000
#define IEEE80211_DFS_MIN_NOP_TIME_MS		(30 * 60 * 1000)

/**
 * struct ieee80211_channel - channel definition
 *
 * This structure describes a single channel for use
 * with cfg80211.
 *
 * @center_freq: center frequency in MHz
 * @hw_value: hardware-specific value for the channel
 * @flags: channel flags from &enum ieee80211_channel_flags.
 * @orig_flags: channel flags at registration time, used by regulatory
 *	code to support devices with additional restrictions
 * @band: band this channel belongs to.
 * @max_antenna_gain: maximum antenna gain in dBi
 * @max_power: maximum transmission power (in dBm)
 * @max_reg_power: maximum regulatory transmission power (in dBm)
 * @beacon_found: helper to regulatory code to indicate when a beacon
 *	has been found on this channel. Use regulatory_hint_found_beacon()
 *	to enable this, this is useful only on 5 GHz band.
 * @orig_mag: internal use
 * @orig_mpwr: internal use
 * @dfs_state: current state of this channel. Only relevant if radar is required
 *	on this channel.
 * @dfs_state_entered: timestamp (jiffies) when the dfs state was entered.
 */
struct ieee80211_channel {
	enum ieee80211_band band;
	u16 center_freq;
	u16 hw_value;
	u32 flags;
	int max_antenna_gain;
	int max_power;
	int max_reg_power;
	bool beacon_found;
	u32 orig_flags;
	int orig_mag, orig_mpwr;
	enum nl80211_dfs_state dfs_state;
	unsigned long dfs_state_entered;
};

/**
 * enum ieee80211_rate_flags - rate flags
 *
 * Hardware/specification flags for rates. These are structured
 * in a way that allows using the same bitrate structure for
 * different bands/PHY modes.
 *
 * @IEEE80211_RATE_SHORT_PREAMBLE: Hardware can send with short
 *	preamble on this bitrate; only relevant in 2.4GHz band and
 *	with CCK rates.
 * @IEEE80211_RATE_MANDATORY_A: This bitrate is a mandatory rate
 *	when used with 802.11a (on the 5 GHz band); filled by the
 *	core code when registering the wiphy.
 * @IEEE80211_RATE_MANDATORY_B: This bitrate is a mandatory rate
 *	when used with 802.11b (on the 2.4 GHz band); filled by the
 *	core code when registering the wiphy.
 * @IEEE80211_RATE_MANDATORY_G: This bitrate is a mandatory rate
 *	when used with 802.11g (on the 2.4 GHz band); filled by the
 *	core code when registering the wiphy.
 * @IEEE80211_RATE_ERP_G: This is an ERP rate in 802.11g mode.
 */
enum ieee80211_rate_flags {
	IEEE80211_RATE_SHORT_PREAMBLE	= 1<<0,
	IEEE80211_RATE_MANDATORY_A	= 1<<1,
	IEEE80211_RATE_MANDATORY_B	= 1<<2,
	IEEE80211_RATE_MANDATORY_G	= 1<<3,
	IEEE80211_RATE_ERP_G		= 1<<4,
};

/**
 * struct ieee80211_rate - bitrate definition
 *
 * This structure describes a bitrate that an 802.11 PHY can
 * operate with. The two values @hw_value and @hw_value_short
 * are only for driver use when pointers to this structure are
 * passed around.
 *
 * @flags: rate-specific flags
 * @bitrate: bitrate in units of 100 Kbps
 * @hw_value: driver/hardware value for this rate
 * @hw_value_short: driver/hardware value for this rate when
 *	short preamble is used
 */
struct ieee80211_rate {
	u32 flags;
	u16 bitrate;
	u16 hw_value, hw_value_short;
};

/**
 * struct ieee80211_sta_ht_cap - STA's HT capabilities
 *
 * This structure describes most essential parameters needed
 * to describe 802.11n HT capabilities for an STA.
 *
 * @ht_supported: is HT supported by the STA
 * @cap: HT capabilities map as described in 802.11n spec
 * @ampdu_factor: Maximum A-MPDU length factor
 * @ampdu_density: Minimum A-MPDU spacing
 * @mcs: Supported MCS rates
 */
struct ieee80211_sta_ht_cap {
	u16 cap; /* use IEEE80211_HT_CAP_ */
	bool ht_supported;
	u8 ampdu_factor;
	u8 ampdu_density;
	struct ieee80211_mcs_info mcs;
};

/**
 * struct ieee80211_sta_vht_cap - STA's VHT capabilities
 *
 * This structure describes most essential parameters needed
 * to describe 802.11ac VHT capabilities for an STA.
 *
 * @vht_supported: is VHT supported by the STA
 * @cap: VHT capabilities map as described in 802.11ac spec
 * @vht_mcs: Supported VHT MCS rates
 */
struct ieee80211_sta_vht_cap {
	bool vht_supported;
	u32 cap; /* use IEEE80211_VHT_CAP_ */
	struct ieee80211_vht_mcs_info vht_mcs;
};

/**
 * struct ieee80211_supported_band - frequency band definition
 *
 * This structure describes a frequency band a wiphy
 * is able to operate in.
 *
 * @channels: Array of channels the hardware can operate in
 *	in this band.
 * @band: the band this structure represents
 * @n_channels: Number of channels in @channels
 * @bitrates: Array of bitrates the hardware can operate with
 *	in this band. Must be sorted to give a valid "supported
 *	rates" IE, i.e. CCK rates first, then OFDM.
 * @n_bitrates: Number of bitrates in @bitrates
 * @ht_cap: HT capabilities in this band
 * @vht_cap: VHT capabilities in this band
 */
struct ieee80211_supported_band {
	struct ieee80211_channel *channels;
	struct ieee80211_rate *bitrates;
	enum ieee80211_band band;
	int n_channels;
	int n_bitrates;
	struct ieee80211_sta_ht_cap ht_cap;
	struct ieee80211_sta_vht_cap vht_cap;
};

/*
 * Wireless hardware/device configuration structures and methods
 */

/**
 * DOC: Actions and configuration
 *
 * Each wireless device and each virtual interface offer a set of configuration
 * operations and other actions that are invoked by userspace. Each of these
 * actions is described in the operations structure, and the parameters these
 * operations use are described separately.
 *
 * Additionally, some operations are asynchronous and expect to get status
 * information via some functions that drivers need to call.
 *
 * Scanning and BSS list handling with its associated functionality is described
 * in a separate chapter.
 */

/**
 * struct vif_params - describes virtual interface parameters
 * @use_4addr: use 4-address frames
 * @macaddr: address to use for this virtual interface. This will only
 * 	be used for non-netdevice interfaces. If this parameter is set
 * 	to zero address the driver may determine the address as needed.
 */
struct vif_params {
       int use_4addr;
       u8 macaddr[ETH_ALEN];
};

/**
 * struct key_params - key information
 *
 * Information about a key
 *
 * @key: key material
 * @key_len: length of key material
 * @cipher: cipher suite selector
 * @seq: sequence counter (IV/PN) for TKIP and CCMP keys, only used
 *	with the get_key() callback, must be in little endian,
 *	length given by @seq_len.
 * @seq_len: length of @seq.
 */
struct key_params {
	u8 *key;
	u8 *seq;
	int key_len;
	int seq_len;
	u32 cipher;
};

/**
 * struct cfg80211_chan_def - channel definition
 * @chan: the (control) channel
 * @width: channel width
 * @center_freq1: center frequency of first segment
 * @center_freq2: center frequency of second segment
 *	(only with 80+80 MHz)
 */
struct cfg80211_chan_def {
	struct ieee80211_channel *chan;
	enum nl80211_chan_width width;
	u32 center_freq1;
	u32 center_freq2;
};

/**
 * cfg80211_get_chandef_type - return old channel type from chandef
 * @chandef: the channel definition
 *
 * Return: The old channel type (NOHT, HT20, HT40+/-) from a given
 * chandef, which must have a bandwidth allowing this conversion.
 */
static inline enum nl80211_channel_type
cfg80211_get_chandef_type(const struct cfg80211_chan_def *chandef)
{
	switch (chandef->width) {
	case NL80211_CHAN_WIDTH_20_NOHT:
		return NL80211_CHAN_NO_HT;
	case NL80211_CHAN_WIDTH_20:
		return NL80211_CHAN_HT20;
	case NL80211_CHAN_WIDTH_40:
		if (chandef->center_freq1 > chandef->chan->center_freq)
			return NL80211_CHAN_HT40PLUS;
		return NL80211_CHAN_HT40MINUS;
	default:
		WARN_ON(1);
		return NL80211_CHAN_NO_HT;
	}
}

/**
 * cfg80211_chandef_create - create channel definition using channel type
 * @chandef: the channel definition struct to fill
 * @channel: the control channel
 * @chantype: the channel type
 *
 * Given a channel type, create a channel definition.
 */
void cfg80211_chandef_create(struct cfg80211_chan_def *chandef,
			     struct ieee80211_channel *channel,
			     enum nl80211_channel_type chantype);

/**
 * cfg80211_chandef_identical - check if two channel definitions are identical
 * @chandef1: first channel definition
 * @chandef2: second channel definition
 *
 * Return: %true if the channels defined by the channel definitions are
 * identical, %false otherwise.
 */
static inline bool
cfg80211_chandef_identical(const struct cfg80211_chan_def *chandef1,
			   const struct cfg80211_chan_def *chandef2)
{
	return (chandef1->chan == chandef2->chan &&
		chandef1->width == chandef2->width &&
		chandef1->center_freq1 == chandef2->center_freq1 &&
		chandef1->center_freq2 == chandef2->center_freq2);
}

/**
 * cfg80211_chandef_compatible - check if two channel definitions are compatible
 * @chandef1: first channel definition
 * @chandef2: second channel definition
 *
 * Return: %NULL if the given channel definitions are incompatible,
 * chandef1 or chandef2 otherwise.
 */
const struct cfg80211_chan_def *
cfg80211_chandef_compatible(const struct cfg80211_chan_def *chandef1,
			    const struct cfg80211_chan_def *chandef2);

/**
 * cfg80211_chandef_valid - check if a channel definition is valid
 * @chandef: the channel definition to check
 * Return: %true if the channel definition is valid. %false otherwise.
 */
bool cfg80211_chandef_valid(const struct cfg80211_chan_def *chandef);

/**
 * cfg80211_chandef_usable - check if secondary channels can be used
 * @wiphy: the wiphy to validate against
 * @chandef: the channel definition to check
 * @prohibited_flags: the regulatory channel flags that must not be set
 * Return: %true if secondary channels are usable. %false otherwise.
 */
bool cfg80211_chandef_usable(struct wiphy *wiphy,
			     const struct cfg80211_chan_def *chandef,
			     u32 prohibited_flags);

/**
 * enum survey_info_flags - survey information flags
 *
 * @SURVEY_INFO_NOISE_DBM: noise (in dBm) was filled in
 * @SURVEY_INFO_IN_USE: channel is currently being used
 * @SURVEY_INFO_CHANNEL_TIME: channel active time (in ms) was filled in
 * @SURVEY_INFO_CHANNEL_TIME_BUSY: channel busy time was filled in
 * @SURVEY_INFO_CHANNEL_TIME_EXT_BUSY: extension channel busy time was filled in
 * @SURVEY_INFO_CHANNEL_TIME_RX: channel receive time was filled in
 * @SURVEY_INFO_CHANNEL_TIME_TX: channel transmit time was filled in
 *
 * Used by the driver to indicate which info in &struct survey_info
 * it has filled in during the get_survey().
 */
enum survey_info_flags {
	SURVEY_INFO_NOISE_DBM = 1<<0,
	SURVEY_INFO_IN_USE = 1<<1,
	SURVEY_INFO_CHANNEL_TIME = 1<<2,
	SURVEY_INFO_CHANNEL_TIME_BUSY = 1<<3,
	SURVEY_INFO_CHANNEL_TIME_EXT_BUSY = 1<<4,
	SURVEY_INFO_CHANNEL_TIME_RX = 1<<5,
	SURVEY_INFO_CHANNEL_TIME_TX = 1<<6,
};

/**
 * struct survey_info - channel survey response
 *
 * @channel: the channel this survey record reports, mandatory
 * @filled: bitflag of flags from &enum survey_info_flags
 * @noise: channel noise in dBm. This and all following fields are
 *     optional
 * @channel_time: amount of time in ms the radio spent on the channel
 * @channel_time_busy: amount of time the primary channel was sensed busy
 * @channel_time_ext_busy: amount of time the extension channel was sensed busy
 * @channel_time_rx: amount of time the radio spent receiving data
 * @channel_time_tx: amount of time the radio spent transmitting data
 *
 * Used by dump_survey() to report back per-channel survey information.
 *
 * This structure can later be expanded with things like
 * channel duty cycle etc.
 */
struct survey_info {
	struct ieee80211_channel *channel;
	u64 channel_time;
	u64 channel_time_busy;
	u64 channel_time_ext_busy;
	u64 channel_time_rx;
	u64 channel_time_tx;
	u32 filled;
	s8 noise;
};

/**
 * struct cfg80211_crypto_settings - Crypto settings
 * @wpa_versions: indicates which, if any, WPA versions are enabled
 *	(from enum nl80211_wpa_versions)
 * @cipher_group: group key cipher suite (or 0 if unset)
 * @n_ciphers_pairwise: number of AP supported unicast ciphers
 * @ciphers_pairwise: unicast key cipher suites
 * @n_akm_suites: number of AKM suites
 * @akm_suites: AKM suites
 * @control_port: Whether user space controls IEEE 802.1X port, i.e.,
 *	sets/clears %NL80211_STA_FLAG_AUTHORIZED. If true, the driver is
 *	required to assume that the port is unauthorized until authorized by
 *	user space. Otherwise, port is marked authorized by default.
 * @control_port_ethertype: the control port protocol that should be
 *	allowed through even on unauthorized ports
 * @control_port_no_encrypt: TRUE to prevent encryption of control port
 *	protocol frames.
 */
struct cfg80211_crypto_settings {
	u32 wpa_versions;
	u32 cipher_group;
	int n_ciphers_pairwise;
	u32 ciphers_pairwise[NL80211_MAX_NR_CIPHER_SUITES];
	int n_akm_suites;
	u32 akm_suites[NL80211_MAX_NR_AKM_SUITES];
	bool control_port;
	__be16 control_port_ethertype;
	bool control_port_no_encrypt;
};

/**
 * struct cfg80211_beacon_data - beacon data
 * @head: head portion of beacon (before TIM IE)
 *     or %NULL if not changed
 * @tail: tail portion of beacon (after TIM IE)
 *     or %NULL if not changed
 * @head_len: length of @head
 * @tail_len: length of @tail
 * @beacon_ies: extra information element(s) to add into Beacon frames or %NULL
 * @beacon_ies_len: length of beacon_ies in octets
 * @proberesp_ies: extra information element(s) to add into Probe Response
 *	frames or %NULL
 * @proberesp_ies_len: length of proberesp_ies in octets
 * @assocresp_ies: extra information element(s) to add into (Re)Association
 *	Response frames or %NULL
 * @assocresp_ies_len: length of assocresp_ies in octets
 * @probe_resp_len: length of probe response template (@probe_resp)
 * @probe_resp: probe response template (AP mode only)
 */
struct cfg80211_beacon_data {
	const u8 *head, *tail;
	const u8 *beacon_ies;
	const u8 *proberesp_ies;
	const u8 *assocresp_ies;
	const u8 *probe_resp;

	size_t head_len, tail_len;
	size_t beacon_ies_len;
	size_t proberesp_ies_len;
	size_t assocresp_ies_len;
	size_t probe_resp_len;
};

struct mac_address {
	u8 addr[ETH_ALEN];
};

/**
 * struct cfg80211_acl_data - Access control list data
 *
 * @acl_policy: ACL policy to be applied on the station's
 *	entry specified by mac_addr
 * @n_acl_entries: Number of MAC address entries passed
 * @mac_addrs: List of MAC addresses of stations to be used for ACL
 */
struct cfg80211_acl_data {
	enum nl80211_acl_policy acl_policy;
	int n_acl_entries;

	/* Keep it last */
	struct mac_address mac_addrs[];
};

/**
 * struct cfg80211_ap_settings - AP configuration
 *
 * Used to configure an AP interface.
 *
 * @chandef: defines the channel to use
 * @beacon: beacon data
 * @beacon_interval: beacon interval
 * @dtim_period: DTIM period
 * @ssid: SSID to be used in the BSS (note: may be %NULL if not provided from
 *	user space)
 * @ssid_len: length of @ssid
 * @hidden_ssid: whether to hide the SSID in Beacon/Probe Response frames
 * @crypto: crypto settings
 * @privacy: the BSS uses privacy
 * @auth_type: Authentication type (algorithm)
 * @inactivity_timeout: time in seconds to determine station's inactivity.
 * @p2p_ctwindow: P2P CT Window
 * @p2p_opp_ps: P2P opportunistic PS
 * @acl: ACL configuration used by the drivers which has support for
 *	MAC address based access control
 * @radar_required: set if radar detection is required
 */
struct cfg80211_ap_settings {
	struct cfg80211_chan_def chandef;

	struct cfg80211_beacon_data beacon;

	int beacon_interval, dtim_period;
	const u8 *ssid;
	size_t ssid_len;
	enum nl80211_hidden_ssid hidden_ssid;
	struct cfg80211_crypto_settings crypto;
	bool privacy;
	enum nl80211_auth_type auth_type;
	int inactivity_timeout;
	u8 p2p_ctwindow;
	bool p2p_opp_ps;
	const struct cfg80211_acl_data *acl;
	bool radar_required;
};

/**
 * enum station_parameters_apply_mask - station parameter values to apply
 * @STATION_PARAM_APPLY_UAPSD: apply new uAPSD parameters (uapsd_queues, max_sp)
 * @STATION_PARAM_APPLY_CAPABILITY: apply new capability
 * @STATION_PARAM_APPLY_PLINK_STATE: apply new plink state
 *
 * Not all station parameters have in-band "no change" signalling,
 * for those that don't these flags will are used.
 */
enum station_parameters_apply_mask {
	STATION_PARAM_APPLY_UAPSD = BIT(0),
	STATION_PARAM_APPLY_CAPABILITY = BIT(1),
	STATION_PARAM_APPLY_PLINK_STATE = BIT(2),
};

/**
 * struct station_parameters - station parameters
 *
 * Used to change and create a new station.
 *
 * @vlan: vlan interface station should belong to
 * @supported_rates: supported rates in IEEE 802.11 format
 *	(or NULL for no change)
 * @supported_rates_len: number of supported rates
 * @sta_flags_mask: station flags that changed
 *	(bitmask of BIT(NL80211_STA_FLAG_...))
 * @sta_flags_set: station flags values
 *	(bitmask of BIT(NL80211_STA_FLAG_...))
 * @listen_interval: listen interval or -1 for no change
 * @aid: AID or zero for no change
 * @plink_action: plink action to take
 * @plink_state: set the peer link state for a station
 * @ht_capa: HT capabilities of station
 * @vht_capa: VHT capabilities of station
 * @uapsd_queues: bitmap of queues configured for uapsd. same format
 *	as the AC bitmap in the QoS info field
 * @max_sp: max Service Period. same format as the MAX_SP in the
 *	QoS info field (but already shifted down)
 * @sta_modify_mask: bitmap indicating which parameters changed
 *	(for those that don't have a natural "no change" value),
 *	see &enum station_parameters_apply_mask
 * @local_pm: local link-specific mesh power save mode (no change when set
 *	to unknown)
 * @capability: station capability
 * @ext_capab: extended capabilities of the station
 * @ext_capab_len: number of extended capabilities
 */
struct station_parameters {
	const u8 *supported_rates;
	struct net_device *vlan;
	u32 sta_flags_mask, sta_flags_set;
	u32 sta_modify_mask;
	int listen_interval;
	u16 aid;
	u8 supported_rates_len;
	u8 plink_action;
	u8 plink_state;
	const struct ieee80211_ht_cap *ht_capa;
	const struct ieee80211_vht_cap *vht_capa;
	u8 uapsd_queues;
	u8 max_sp;
	enum nl80211_mesh_power_mode local_pm;
	u16 capability;
	const u8 *ext_capab;
	u8 ext_capab_len;
};

/**
 * enum cfg80211_station_type - the type of station being modified
 * @CFG80211_STA_AP_CLIENT: client of an AP interface
 * @CFG80211_STA_AP_MLME_CLIENT: client of an AP interface that has
 *	the AP MLME in the device
 * @CFG80211_STA_AP_STA: AP station on managed interface
 * @CFG80211_STA_IBSS: IBSS station
 * @CFG80211_STA_TDLS_PEER_SETUP: TDLS peer on managed interface (dummy entry
 *	while TDLS setup is in progress, it moves out of this state when
 *	being marked authorized; use this only if TDLS with external setup is
 *	supported/used)
 * @CFG80211_STA_TDLS_PEER_ACTIVE: TDLS peer on managed interface (active
 *	entry that is operating, has been marked authorized by userspace)
 * @CFG80211_STA_MESH_PEER_KERNEL: peer on mesh interface (kernel managed)
 * @CFG80211_STA_MESH_PEER_USER: peer on mesh interface (user managed)
 */
enum cfg80211_station_type {
	CFG80211_STA_AP_CLIENT,
	CFG80211_STA_AP_MLME_CLIENT,
	CFG80211_STA_AP_STA,
	CFG80211_STA_IBSS,
	CFG80211_STA_TDLS_PEER_SETUP,
	CFG80211_STA_TDLS_PEER_ACTIVE,
	CFG80211_STA_MESH_PEER_KERNEL,
	CFG80211_STA_MESH_PEER_USER,
};

/**
 * cfg80211_check_station_change - validate parameter changes
 * @wiphy: the wiphy this operates on
 * @params: the new parameters for a station
 * @statype: the type of station being modified
 *
 * Utility function for the @change_station driver method. Call this function
 * with the appropriate station type looking up the station (and checking that
 * it exists). It will verify whether the station change is acceptable, and if
 * not will return an error code. Note that it may modify the parameters for
 * backward compatibility reasons, so don't use them before calling this.
 */
int cfg80211_check_station_change(struct wiphy *wiphy,
				  struct station_parameters *params,
				  enum cfg80211_station_type statype);

/**
 * enum station_info_flags - station information flags
 *
 * Used by the driver to indicate which info in &struct station_info
 * it has filled in during get_station() or dump_station().
 *
 * @STATION_INFO_INACTIVE_TIME: @inactive_time filled
 * @STATION_INFO_RX_BYTES: @rx_bytes filled
 * @STATION_INFO_TX_BYTES: @tx_bytes filled
 * @STATION_INFO_RX_BYTES64: @rx_bytes filled with 64-bit value
 * @STATION_INFO_TX_BYTES64: @tx_bytes filled with 64-bit value
 * @STATION_INFO_LLID: @llid filled
 * @STATION_INFO_PLID: @plid filled
 * @STATION_INFO_PLINK_STATE: @plink_state filled
 * @STATION_INFO_SIGNAL: @signal filled
 * @STATION_INFO_TX_BITRATE: @txrate fields are filled
 *  (tx_bitrate, tx_bitrate_flags and tx_bitrate_mcs)
 * @STATION_INFO_RX_PACKETS: @rx_packets filled with 32-bit value
 * @STATION_INFO_TX_PACKETS: @tx_packets filled with 32-bit value
 * @STATION_INFO_TX_RETRIES: @tx_retries filled
 * @STATION_INFO_TX_FAILED: @tx_failed filled
 * @STATION_INFO_RX_DROP_MISC: @rx_dropped_misc filled
 * @STATION_INFO_SIGNAL_AVG: @signal_avg filled
 * @STATION_INFO_RX_BITRATE: @rxrate fields are filled
 * @STATION_INFO_BSS_PARAM: @bss_param filled
 * @STATION_INFO_CONNECTED_TIME: @connected_time filled
 * @STATION_INFO_ASSOC_REQ_IES: @assoc_req_ies filled
 * @STATION_INFO_STA_FLAGS: @sta_flags filled
 * @STATION_INFO_BEACON_LOSS_COUNT: @beacon_loss_count filled
 * @STATION_INFO_T_OFFSET: @t_offset filled
 * @STATION_INFO_LOCAL_PM: @local_pm filled
 * @STATION_INFO_PEER_PM: @peer_pm filled
 * @STATION_INFO_NONPEER_PM: @nonpeer_pm filled
 */
enum station_info_flags {
	STATION_INFO_INACTIVE_TIME	= 1<<0,
	STATION_INFO_RX_BYTES		= 1<<1,
	STATION_INFO_TX_BYTES		= 1<<2,
	STATION_INFO_LLID		= 1<<3,
	STATION_INFO_PLID		= 1<<4,
	STATION_INFO_PLINK_STATE	= 1<<5,
	STATION_INFO_SIGNAL		= 1<<6,
	STATION_INFO_TX_BITRATE		= 1<<7,
	STATION_INFO_RX_PACKETS		= 1<<8,
	STATION_INFO_TX_PACKETS		= 1<<9,
	STATION_INFO_TX_RETRIES		= 1<<10,
	STATION_INFO_TX_FAILED		= 1<<11,
	STATION_INFO_RX_DROP_MISC	= 1<<12,
	STATION_INFO_SIGNAL_AVG		= 1<<13,
	STATION_INFO_RX_BITRATE		= 1<<14,
	STATION_INFO_BSS_PARAM          = 1<<15,
	STATION_INFO_CONNECTED_TIME	= 1<<16,
	STATION_INFO_ASSOC_REQ_IES	= 1<<17,
	STATION_INFO_STA_FLAGS		= 1<<18,
	STATION_INFO_BEACON_LOSS_COUNT	= 1<<19,
	STATION_INFO_T_OFFSET		= 1<<20,
	STATION_INFO_LOCAL_PM		= 1<<21,
	STATION_INFO_PEER_PM		= 1<<22,
	STATION_INFO_NONPEER_PM		= 1<<23,
	STATION_INFO_RX_BYTES64		= 1<<24,
	STATION_INFO_TX_BYTES64		= 1<<25,
};

/**
 * enum station_info_rate_flags - bitrate info flags
 *
 * Used by the driver to indicate the specific rate transmission
 * type for 802.11n transmissions.
 *
 * @RATE_INFO_FLAGS_MCS: mcs field filled with HT MCS
 * @RATE_INFO_FLAGS_VHT_MCS: mcs field filled with VHT MCS
 * @RATE_INFO_FLAGS_40_MHZ_WIDTH: 40 MHz width transmission
 * @RATE_INFO_FLAGS_80_MHZ_WIDTH: 80 MHz width transmission
 * @RATE_INFO_FLAGS_80P80_MHZ_WIDTH: 80+80 MHz width transmission
 * @RATE_INFO_FLAGS_160_MHZ_WIDTH: 160 MHz width transmission
 * @RATE_INFO_FLAGS_SHORT_GI: 400ns guard interval
 * @RATE_INFO_FLAGS_60G: 60GHz MCS
 */
enum rate_info_flags {
	RATE_INFO_FLAGS_MCS			= BIT(0),
	RATE_INFO_FLAGS_VHT_MCS			= BIT(1),
	RATE_INFO_FLAGS_40_MHZ_WIDTH		= BIT(2),
	RATE_INFO_FLAGS_80_MHZ_WIDTH		= BIT(3),
	RATE_INFO_FLAGS_80P80_MHZ_WIDTH		= BIT(4),
	RATE_INFO_FLAGS_160_MHZ_WIDTH		= BIT(5),
	RATE_INFO_FLAGS_SHORT_GI		= BIT(6),
	RATE_INFO_FLAGS_60G			= BIT(7),
};

/**
 * struct rate_info - bitrate information
 *
 * Information about a receiving or transmitting bitrate
 *
 * @flags: bitflag of flags from &enum rate_info_flags
 * @mcs: mcs index if struct describes a 802.11n bitrate
 * @legacy: bitrate in 100kbit/s for 802.11abg
 * @nss: number of streams (VHT only)
 */
struct rate_info {
	u8 flags;
	u8 mcs;
	u16 legacy;
	u8 nss;
};

/**
 * enum station_info_rate_flags - bitrate info flags
 *
 * Used by the driver to indicate the specific rate transmission
 * type for 802.11n transmissions.
 *
 * @BSS_PARAM_FLAGS_CTS_PROT: whether CTS protection is enabled
 * @BSS_PARAM_FLAGS_SHORT_PREAMBLE: whether short preamble is enabled
 * @BSS_PARAM_FLAGS_SHORT_SLOT_TIME: whether short slot time is enabled
 */
enum bss_param_flags {
	BSS_PARAM_FLAGS_CTS_PROT	= 1<<0,
	BSS_PARAM_FLAGS_SHORT_PREAMBLE	= 1<<1,
	BSS_PARAM_FLAGS_SHORT_SLOT_TIME	= 1<<2,
};

/**
 * struct sta_bss_parameters - BSS parameters for the attached station
 *
 * Information about the currently associated BSS
 *
 * @flags: bitflag of flags from &enum bss_param_flags
 * @dtim_period: DTIM period for the BSS
 * @beacon_interval: beacon interval
 */
struct sta_bss_parameters {
	u8 flags;
	u8 dtim_period;
	u16 beacon_interval;
};

/**
 * struct station_info - station information
 *
 * Station information filled by driver for get_station() and dump_station.
 *
 * @filled: bitflag of flags from &enum station_info_flags
 * @connected_time: time(in secs) since a station is last connected
 * @inactive_time: time since last station activity (tx/rx) in milliseconds
 * @rx_bytes: bytes received from this station
 * @tx_bytes: bytes transmitted to this station
 * @llid: mesh local link id
 * @plid: mesh peer link id
 * @plink_state: mesh peer link state
 * @signal: The signal strength, type depends on the wiphy's signal_type.
 *	For CFG80211_SIGNAL_TYPE_MBM, value is expressed in _dBm_.
 * @signal_avg: Average signal strength, type depends on the wiphy's signal_type.
 *	For CFG80211_SIGNAL_TYPE_MBM, value is expressed in _dBm_.
 * @txrate: current unicast bitrate from this station
 * @rxrate: current unicast bitrate to this station
 * @rx_packets: packets received from this station
 * @tx_packets: packets transmitted to this station
 * @tx_retries: cumulative retry counts
 * @tx_failed: number of failed transmissions (retries exceeded, no ACK)
 * @rx_dropped_misc:  Dropped for un-specified reason.
 * @bss_param: current BSS parameters
 * @generation: generation number for nl80211 dumps.
 *	This number should increase every time the list of stations
 *	changes, i.e. when a station is added or removed, so that
 *	userspace can tell whether it got a consistent snapshot.
 * @assoc_req_ies: IEs from (Re)Association Request.
 *	This is used only when in AP mode with drivers that do not use
 *	user space MLME/SME implementation. The information is provided for
 *	the cfg80211_new_sta() calls to notify user space of the IEs.
 * @assoc_req_ies_len: Length of assoc_req_ies buffer in octets.
 * @sta_flags: station flags mask & values
 * @beacon_loss_count: Number of times beacon loss event has triggered.
 * @t_offset: Time offset of the station relative to this host.
 * @local_pm: local mesh STA power save mode
 * @peer_pm: peer mesh STA power save mode
 * @nonpeer_pm: non-peer mesh STA power save mode
 */
struct station_info {
	u32 filled;
	u32 connected_time;
	u32 inactive_time;
	u64 rx_bytes;
	u64 tx_bytes;
	u16 llid;
	u16 plid;
	u8 plink_state;
	s8 signal;
	s8 signal_avg;
	struct rate_info txrate;
	struct rate_info rxrate;
	u32 rx_packets;
	u32 tx_packets;
	u32 tx_retries;
	u32 tx_failed;
	u32 rx_dropped_misc;
	struct sta_bss_parameters bss_param;
	struct nl80211_sta_flag_update sta_flags;

	int generation;

	const u8 *assoc_req_ies;
	size_t assoc_req_ies_len;

	u32 beacon_loss_count;
	s64 t_offset;
	enum nl80211_mesh_power_mode local_pm;
	enum nl80211_mesh_power_mode peer_pm;
	enum nl80211_mesh_power_mode nonpeer_pm;

	/*
	 * Note: Add a new enum station_info_flags value for each new field and
	 * use it to check which fields are initialized.
	 */
};

/**
 * enum monitor_flags - monitor flags
 *
 * Monitor interface configuration flags. Note that these must be the bits
 * according to the nl80211 flags.
 *
 * @MONITOR_FLAG_FCSFAIL: pass frames with bad FCS
 * @MONITOR_FLAG_PLCPFAIL: pass frames with bad PLCP
 * @MONITOR_FLAG_CONTROL: pass control frames
 * @MONITOR_FLAG_OTHER_BSS: disable BSSID filtering
 * @MONITOR_FLAG_COOK_FRAMES: report frames after processing
 */
enum monitor_flags {
	MONITOR_FLAG_FCSFAIL		= 1<<NL80211_MNTR_FLAG_FCSFAIL,
	MONITOR_FLAG_PLCPFAIL		= 1<<NL80211_MNTR_FLAG_PLCPFAIL,
	MONITOR_FLAG_CONTROL		= 1<<NL80211_MNTR_FLAG_CONTROL,
	MONITOR_FLAG_OTHER_BSS		= 1<<NL80211_MNTR_FLAG_OTHER_BSS,
	MONITOR_FLAG_COOK_FRAMES	= 1<<NL80211_MNTR_FLAG_COOK_FRAMES,
};

/**
 * enum mpath_info_flags -  mesh path information flags
 *
 * Used by the driver to indicate which info in &struct mpath_info it has filled
 * in during get_station() or dump_station().
 *
 * @MPATH_INFO_FRAME_QLEN: @frame_qlen filled
 * @MPATH_INFO_SN: @sn filled
 * @MPATH_INFO_METRIC: @metric filled
 * @MPATH_INFO_EXPTIME: @exptime filled
 * @MPATH_INFO_DISCOVERY_TIMEOUT: @discovery_timeout filled
 * @MPATH_INFO_DISCOVERY_RETRIES: @discovery_retries filled
 * @MPATH_INFO_FLAGS: @flags filled
 */
enum mpath_info_flags {
	MPATH_INFO_FRAME_QLEN		= BIT(0),
	MPATH_INFO_SN			= BIT(1),
	MPATH_INFO_METRIC		= BIT(2),
	MPATH_INFO_EXPTIME		= BIT(3),
	MPATH_INFO_DISCOVERY_TIMEOUT	= BIT(4),
	MPATH_INFO_DISCOVERY_RETRIES	= BIT(5),
	MPATH_INFO_FLAGS		= BIT(6),
};

/**
 * struct mpath_info - mesh path information
 *
 * Mesh path information filled by driver for get_mpath() and dump_mpath().
 *
 * @filled: bitfield of flags from &enum mpath_info_flags
 * @frame_qlen: number of queued frames for this destination
 * @sn: target sequence number
 * @metric: metric (cost) of this mesh path
 * @exptime: expiration time for the mesh path from now, in msecs
 * @flags: mesh path flags
 * @discovery_timeout: total mesh path discovery timeout, in msecs
 * @discovery_retries: mesh path discovery retries
 * @generation: generation number for nl80211 dumps.
 *	This number should increase every time the list of mesh paths
 *	changes, i.e. when a station is added or removed, so that
 *	userspace can tell whether it got a consistent snapshot.
 */
struct mpath_info {
	u32 filled;
	u32 frame_qlen;
	u32 sn;
	u32 metric;
	u32 exptime;
	u32 discovery_timeout;
	u8 discovery_retries;
	u8 flags;

	int generation;
};

/**
 * struct bss_parameters - BSS parameters
 *
 * Used to change BSS parameters (mainly for AP mode).
 *
 * @use_cts_prot: Whether to use CTS protection
 *	(0 = no, 1 = yes, -1 = do not change)
 * @use_short_preamble: Whether the use of short preambles is allowed
 *	(0 = no, 1 = yes, -1 = do not change)
 * @use_short_slot_time: Whether the use of short slot time is allowed
 *	(0 = no, 1 = yes, -1 = do not change)
 * @basic_rates: basic rates in IEEE 802.11 format
 *	(or NULL for no change)
 * @basic_rates_len: number of basic rates
 * @ap_isolate: do not forward packets between connected stations
 * @ht_opmode: HT Operation mode
 * 	(u16 = opmode, -1 = do not change)
 * @p2p_ctwindow: P2P CT Window (-1 = no change)
 * @p2p_opp_ps: P2P opportunistic PS (-1 = no change)
 */
struct bss_parameters {
	int use_cts_prot;
	int use_short_preamble;
	int use_short_slot_time;
	u8 *basic_rates;
	u8 basic_rates_len;
	int ap_isolate;
	int ht_opmode;
	s8 p2p_ctwindow, p2p_opp_ps;
};

/**
 * struct mesh_config - 802.11s mesh configuration
 *
 * These parameters can be changed while the mesh is active.
 *
 * @dot11MeshRetryTimeout: the initial retry timeout in millisecond units used
 *	by the Mesh Peering Open message
 * @dot11MeshConfirmTimeout: the initial retry timeout in millisecond units
 *	used by the Mesh Peering Open message
 * @dot11MeshHoldingTimeout: the confirm timeout in millisecond units used by
 *	the mesh peering management to close a mesh peering
 * @dot11MeshMaxPeerLinks: the maximum number of peer links allowed on this
 *	mesh interface
 * @dot11MeshMaxRetries: the maximum number of peer link open retries that can
 *	be sent to establish a new peer link instance in a mesh
 * @dot11MeshTTL: the value of TTL field set at a source mesh STA
 * @element_ttl: the value of TTL field set at a mesh STA for path selection
 *	elements
 * @auto_open_plinks: whether we should automatically open peer links when we
 *	detect compatible mesh peers
 * @dot11MeshNbrOffsetMaxNeighbor: the maximum number of neighbors to
 *	synchronize to for 11s default synchronization method
 * @dot11MeshHWMPmaxPREQretries: the number of action frames containing a PREQ
 *	that an originator mesh STA can send to a particular path target
 * @path_refresh_time: how frequently to refresh mesh paths in milliseconds
 * @min_discovery_timeout: the minimum length of time to wait until giving up on
 *	a path discovery in milliseconds
 * @dot11MeshHWMPactivePathTimeout: the time (in TUs) for which mesh STAs
 *	receiving a PREQ shall consider the forwarding information from the
 *	root to be valid. (TU = time unit)
 * @dot11MeshHWMPpreqMinInterval: the minimum interval of time (in TUs) during
 *	which a mesh STA can send only one action frame containing a PREQ
 *	element
 * @dot11MeshHWMPperrMinInterval: the minimum interval of time (in TUs) during
 *	which a mesh STA can send only one Action frame containing a PERR
 *	element
 * @dot11MeshHWMPnetDiameterTraversalTime: the interval of time (in TUs) that
 *	it takes for an HWMP information element to propagate across the mesh
 * @dot11MeshHWMPRootMode: the configuration of a mesh STA as root mesh STA
 * @dot11MeshHWMPRannInterval: the interval of time (in TUs) between root
 *	announcements are transmitted
 * @dot11MeshGateAnnouncementProtocol: whether to advertise that this mesh
 *	station has access to a broader network beyond the MBSS. (This is
 *	missnamed in draft 12.0: dot11MeshGateAnnouncementProtocol set to true
 *	only means that the station will announce others it's a mesh gate, but
 *	not necessarily using the gate announcement protocol. Still keeping the
 *	same nomenclature to be in sync with the spec)
 * @dot11MeshForwarding: whether the Mesh STA is forwarding or non-forwarding
 *	entity (default is TRUE - forwarding entity)
 * @rssi_threshold: the threshold for average signal strength of candidate
 *	station to establish a peer link
 * @ht_opmode: mesh HT protection mode
 *
 * @dot11MeshHWMPactivePathToRootTimeout: The time (in TUs) for which mesh STAs
 *	receiving a proactive PREQ shall consider the forwarding information to
 *	the root mesh STA to be valid.
 *
 * @dot11MeshHWMProotInterval: The interval of time (in TUs) between proactive
 *	PREQs are transmitted.
 * @dot11MeshHWMPconfirmationInterval: The minimum interval of time (in TUs)
 *	during which a mesh STA can send only one Action frame containing
 *	a PREQ element for root path confirmation.
 * @power_mode: The default mesh power save mode which will be the initial
 *	setting for new peer links.
 * @dot11MeshAwakeWindowDuration: The duration in TUs the STA will remain awake
 *	after transmitting its beacon.
 */
struct mesh_config {
	u16 dot11MeshRetryTimeout;
	u16 dot11MeshConfirmTimeout;
	u16 dot11MeshHoldingTimeout;
	u16 dot11MeshMaxPeerLinks;
	u8 dot11MeshMaxRetries;
	u8 dot11MeshTTL;
	u8 element_ttl;
	bool auto_open_plinks;
	u32 dot11MeshNbrOffsetMaxNeighbor;
	u8 dot11MeshHWMPmaxPREQretries;
	u32 path_refresh_time;
	u16 min_discovery_timeout;
	u32 dot11MeshHWMPactivePathTimeout;
	u16 dot11MeshHWMPpreqMinInterval;
	u16 dot11MeshHWMPperrMinInterval;
	u16 dot11MeshHWMPnetDiameterTraversalTime;
	u8 dot11MeshHWMPRootMode;
	u16 dot11MeshHWMPRannInterval;
	bool dot11MeshGateAnnouncementProtocol;
	bool dot11MeshForwarding;
	s32 rssi_threshold;
	u16 ht_opmode;
	u32 dot11MeshHWMPactivePathToRootTimeout;
	u16 dot11MeshHWMProotInterval;
	u16 dot11MeshHWMPconfirmationInterval;
	enum nl80211_mesh_power_mode power_mode;
	u16 dot11MeshAwakeWindowDuration;
};

/**
 * struct mesh_setup - 802.11s mesh setup configuration
 * @chandef: defines the channel to use
 * @mesh_id: the mesh ID
 * @mesh_id_len: length of the mesh ID, at least 1 and at most 32 bytes
 * @sync_method: which synchronization method to use
 * @path_sel_proto: which path selection protocol to use
 * @path_metric: which metric to use
 * @ie: vendor information elements (optional)
 * @ie_len: length of vendor information elements
 * @is_authenticated: this mesh requires authentication
 * @is_secure: this mesh uses security
 * @user_mpm: userspace handles all MPM functions
 * @dtim_period: DTIM period to use
 * @beacon_interval: beacon interval to use
 * @mcast_rate: multicat rate for Mesh Node [6Mbps is the default for 802.11a]
 *
 * These parameters are fixed when the mesh is created.
 */
struct mesh_setup {
	struct cfg80211_chan_def chandef;
	const u8 *mesh_id;
	u8 mesh_id_len;
	u8 sync_method;
	u8 path_sel_proto;
	u8 path_metric;
	const u8 *ie;
	u8 ie_len;
	bool is_authenticated;
	bool is_secure;
	bool user_mpm;
	u8 dtim_period;
	u16 beacon_interval;
	int mcast_rate[IEEE80211_NUM_BANDS];
};

/**
 * struct ieee80211_txq_params - TX queue parameters
 * @ac: AC identifier
 * @txop: Maximum burst time in units of 32 usecs, 0 meaning disabled
 * @cwmin: Minimum contention window [a value of the form 2^n-1 in the range
 *	1..32767]
 * @cwmax: Maximum contention window [a value of the form 2^n-1 in the range
 *	1..32767]
 * @aifs: Arbitration interframe space [0..255]
 */
struct ieee80211_txq_params {
	enum nl80211_ac ac;
	u16 txop;
	u16 cwmin;
	u16 cwmax;
	u8 aifs;
};

/**
 * DOC: Scanning and BSS list handling
 *
 * The scanning process itself is fairly simple, but cfg80211 offers quite
 * a bit of helper functionality. To start a scan, the scan operation will
 * be invoked with a scan definition. This scan definition contains the
 * channels to scan, and the SSIDs to send probe requests for (including the
 * wildcard, if desired). A passive scan is indicated by having no SSIDs to
 * probe. Additionally, a scan request may contain extra information elements
 * that should be added to the probe request. The IEs are guaranteed to be
 * well-formed, and will not exceed the maximum length the driver advertised
 * in the wiphy structure.
 *
 * When scanning finds a BSS, cfg80211 needs to be notified of that, because
 * it is responsible for maintaining the BSS list; the driver should not
 * maintain a list itself. For this notification, various functions exist.
 *
 * Since drivers do not maintain a BSS list, there are also a number of
 * functions to search for a BSS and obtain information about it from the
 * BSS structure cfg80211 maintains. The BSS list is also made available
 * to userspace.
 */

/**
 * struct cfg80211_ssid - SSID description
 * @ssid: the SSID
 * @ssid_len: length of the ssid
 */
struct cfg80211_ssid {
	u8 ssid[IEEE80211_MAX_SSID_LEN];
	u8 ssid_len;
};

/**
 * struct cfg80211_scan_request - scan request description
 *
 * @ssids: SSIDs to scan for (active scan only)
 * @n_ssids: number of SSIDs
 * @channels: channels to scan on.
 * @n_channels: total number of channels to scan
 * @ie: optional information element(s) to add into Probe Request or %NULL
 * @ie_len: length of ie in octets
 * @flags: bit field of flags controlling operation
 * @rates: bitmap of rates to advertise for each band
 * @wiphy: the wiphy this was for
 * @scan_start: time (in jiffies) when the scan started
 * @wdev: the wireless device to scan for
 * @aborted: (internal) scan request was notified as aborted
 * @no_cck: used to send probe requests at non CCK rate in 2GHz band
 */
struct cfg80211_scan_request {
	struct cfg80211_ssid *ssids;
	int n_ssids;
	u32 n_channels;
	const u8 *ie;
	size_t ie_len;
	u32 flags;

	u32 rates[IEEE80211_NUM_BANDS];

	struct wireless_dev *wdev;

	/* internal */
	struct wiphy *wiphy;
	unsigned long scan_start;
	bool aborted;
	bool no_cck;

	/* keep last */
	struct ieee80211_channel *channels[0];
};

/**
 * struct cfg80211_match_set - sets of attributes to match
 *
 * @ssid: SSID to be matched
 */
struct cfg80211_match_set {
	struct cfg80211_ssid ssid;
};

/**
 * struct cfg80211_sched_scan_request - scheduled scan request description
 *
 * @ssids: SSIDs to scan for (passed in the probe_reqs in active scans)
 * @n_ssids: number of SSIDs
 * @n_channels: total number of channels to scan
 * @interval: interval between each scheduled scan cycle
 * @ie: optional information element(s) to add into Probe Request or %NULL
 * @ie_len: length of ie in octets
 * @flags: bit field of flags controlling operation
 * @match_sets: sets of parameters to be matched for a scan result
 * 	entry to be considered valid and to be passed to the host
 * 	(others are filtered out).
 *	If ommited, all results are passed.
 * @n_match_sets: number of match sets
 * @wiphy: the wiphy this was for
 * @dev: the interface
 * @scan_start: start time of the scheduled scan
 * @channels: channels to scan
 * @rssi_thold: don't report scan results below this threshold (in s32 dBm)
 */
struct cfg80211_sched_scan_request {
	struct cfg80211_ssid *ssids;
	int n_ssids;
	u32 n_channels;
	u32 interval;
	const u8 *ie;
	size_t ie_len;
	u32 flags;
	struct cfg80211_match_set *match_sets;
	int n_match_sets;
	s32 rssi_thold;

	/* internal */
	struct wiphy *wiphy;
	struct net_device *dev;
	unsigned long scan_start;

	/* keep last */
	struct ieee80211_channel *channels[0];
};

/**
 * enum cfg80211_signal_type - signal type
 *
 * @CFG80211_SIGNAL_TYPE_NONE: no signal strength information available
 * @CFG80211_SIGNAL_TYPE_MBM: signal strength in mBm (100*dBm)
 * @CFG80211_SIGNAL_TYPE_UNSPEC: signal strength, increasing from 0 through 100
 */
enum cfg80211_signal_type {
	CFG80211_SIGNAL_TYPE_NONE,
	CFG80211_SIGNAL_TYPE_MBM,
	CFG80211_SIGNAL_TYPE_UNSPEC,
};

/**
 * struct cfg80211_bss_ie_data - BSS entry IE data
 * @tsf: TSF contained in the frame that carried these IEs
 * @rcu_head: internal use, for freeing
 * @len: length of the IEs
 * @data: IE data
 */
struct cfg80211_bss_ies {
	u64 tsf;
	struct rcu_head rcu_head;
	int len;
	u8 data[];
};

/**
 * struct cfg80211_bss - BSS description
 *
 * This structure describes a BSS (which may also be a mesh network)
 * for use in scan results and similar.
 *
 * @channel: channel this BSS is on
 * @bssid: BSSID of the BSS
 * @beacon_interval: the beacon interval as from the frame
 * @capability: the capability field in host byte order
 * @ies: the information elements (Note that there is no guarantee that these
 *	are well-formed!); this is a pointer to either the beacon_ies or
 *	proberesp_ies depending on whether Probe Response frame has been
 *	received. It is always non-%NULL.
 * @beacon_ies: the information elements from the last Beacon frame
 *	(implementation note: if @hidden_beacon_bss is set this struct doesn't
 *	own the beacon_ies, but they're just pointers to the ones from the
 *	@hidden_beacon_bss struct)
 * @proberesp_ies: the information elements from the last Probe Response frame
 * @hidden_beacon_bss: in case this BSS struct represents a probe response from
 *	a BSS that hides the SSID in its beacon, this points to the BSS struct
 *	that holds the beacon data. @beacon_ies is still valid, of course, and
 *	points to the same data as hidden_beacon_bss->beacon_ies in that case.
 * @signal: signal strength value (type depends on the wiphy's signal_type)
 * @priv: private area for driver use, has at least wiphy->bss_priv_size bytes
 */
struct cfg80211_bss {
	struct ieee80211_channel *channel;

	const struct cfg80211_bss_ies __rcu *ies;
	const struct cfg80211_bss_ies __rcu *beacon_ies;
	const struct cfg80211_bss_ies __rcu *proberesp_ies;

	struct cfg80211_bss *hidden_beacon_bss;

	s32 signal;

	u16 beacon_interval;
	u16 capability;

	u8 bssid[ETH_ALEN];

	u8 priv[0] __aligned(sizeof(void *));
};

/**
 * ieee80211_bss_get_ie - find IE with given ID
 * @bss: the bss to search
 * @ie: the IE ID
 *
 * Note that the return value is an RCU-protected pointer, so
 * rcu_read_lock() must be held when calling this function.
 * Return: %NULL if not found.
 */
const u8 *ieee80211_bss_get_ie(struct cfg80211_bss *bss, u8 ie);


/**
 * struct cfg80211_auth_request - Authentication request data
 *
 * This structure provides information needed to complete IEEE 802.11
 * authentication.
 *
 * @bss: The BSS to authenticate with.
 * @auth_type: Authentication type (algorithm)
 * @ie: Extra IEs to add to Authentication frame or %NULL
 * @ie_len: Length of ie buffer in octets
 * @key_len: length of WEP key for shared key authentication
 * @key_idx: index of WEP key for shared key authentication
 * @key: WEP key for shared key authentication
 * @sae_data: Non-IE data to use with SAE or %NULL. This starts with
 *	Authentication transaction sequence number field.
 * @sae_data_len: Length of sae_data buffer in octets
 */
struct cfg80211_auth_request {
	struct cfg80211_bss *bss;
	const u8 *ie;
	size_t ie_len;
	enum nl80211_auth_type auth_type;
	const u8 *key;
	u8 key_len, key_idx;
	const u8 *sae_data;
	size_t sae_data_len;
};

/**
 * enum cfg80211_assoc_req_flags - Over-ride default behaviour in association.
 *
 * @ASSOC_REQ_DISABLE_HT:  Disable HT (802.11n)
 * @ASSOC_REQ_DISABLE_VHT:  Disable VHT
 */
enum cfg80211_assoc_req_flags {
	ASSOC_REQ_DISABLE_HT		= BIT(0),
	ASSOC_REQ_DISABLE_VHT		= BIT(1),
};

/**
 * struct cfg80211_assoc_request - (Re)Association request data
 *
 * This structure provides information needed to complete IEEE 802.11
 * (re)association.
 * @bss: The BSS to associate with. If the call is successful the driver
 *	is given a reference that it must release, normally via a call to
 *	cfg80211_send_rx_assoc(), or, if association timed out, with a
 *	call to cfg80211_put_bss() (in addition to calling
 *	cfg80211_send_assoc_timeout())
 * @ie: Extra IEs to add to (Re)Association Request frame or %NULL
 * @ie_len: Length of ie buffer in octets
 * @use_mfp: Use management frame protection (IEEE 802.11w) in this association
 * @crypto: crypto settings
 * @prev_bssid: previous BSSID, if not %NULL use reassociate frame
 * @flags:  See &enum cfg80211_assoc_req_flags
 * @ht_capa:  HT Capabilities over-rides.  Values set in ht_capa_mask
 *   will be used in ht_capa.  Un-supported values will be ignored.
 * @ht_capa_mask:  The bits of ht_capa which are to be used.
 * @vht_capa: VHT capability override
 * @vht_capa_mask: VHT capability mask indicating which fields to use
 */
struct cfg80211_assoc_request {
	struct cfg80211_bss *bss;
	const u8 *ie, *prev_bssid;
	size_t ie_len;
	struct cfg80211_crypto_settings crypto;
	bool use_mfp;
	u32 flags;
	struct ieee80211_ht_cap ht_capa;
	struct ieee80211_ht_cap ht_capa_mask;
	struct ieee80211_vht_cap vht_capa, vht_capa_mask;
};

/**
 * struct cfg80211_deauth_request - Deauthentication request data
 *
 * This structure provides information needed to complete IEEE 802.11
 * deauthentication.
 *
 * @bssid: the BSSID of the BSS to deauthenticate from
 * @ie: Extra IEs to add to Deauthentication frame or %NULL
 * @ie_len: Length of ie buffer in octets
 * @reason_code: The reason code for the deauthentication
 * @local_state_change: if set, change local state only and
 *	do not set a deauth frame
 */
struct cfg80211_deauth_request {
	const u8 *bssid;
	const u8 *ie;
	size_t ie_len;
	u16 reason_code;
	bool local_state_change;
};

/**
 * struct cfg80211_disassoc_request - Disassociation request data
 *
 * This structure provides information needed to complete IEEE 802.11
 * disassocation.
 *
 * @bss: the BSS to disassociate from
 * @ie: Extra IEs to add to Disassociation frame or %NULL
 * @ie_len: Length of ie buffer in octets
 * @reason_code: The reason code for the disassociation
 * @local_state_change: This is a request for a local state only, i.e., no
 *	Disassociation frame is to be transmitted.
 */
struct cfg80211_disassoc_request {
	struct cfg80211_bss *bss;
	const u8 *ie;
	size_t ie_len;
	u16 reason_code;
	bool local_state_change;
};

/**
 * struct cfg80211_ibss_params - IBSS parameters
 *
 * This structure defines the IBSS parameters for the join_ibss()
 * method.
 *
 * @ssid: The SSID, will always be non-null.
 * @ssid_len: The length of the SSID, will always be non-zero.
 * @bssid: Fixed BSSID requested, maybe be %NULL, if set do not
 *	search for IBSSs with a different BSSID.
 * @chandef: defines the channel to use if no other IBSS to join can be found
 * @channel_fixed: The channel should be fixed -- do not search for
 *	IBSSs to join on other channels.
 * @ie: information element(s) to include in the beacon
 * @ie_len: length of that
 * @beacon_interval: beacon interval to use
 * @privacy: this is a protected network, keys will be configured
 *	after joining
 * @control_port: whether user space controls IEEE 802.1X port, i.e.,
 *	sets/clears %NL80211_STA_FLAG_AUTHORIZED. If true, the driver is
 *	required to assume that the port is unauthorized until authorized by
 *	user space. Otherwise, port is marked authorized by default.
 * @basic_rates: bitmap of basic rates to use when creating the IBSS
 * @mcast_rate: per-band multicast rate index + 1 (0: disabled)
 */
struct cfg80211_ibss_params {
	u8 *ssid;
	u8 *bssid;
	struct cfg80211_chan_def chandef;
	u8 *ie;
	u8 ssid_len, ie_len;
	u16 beacon_interval;
	u32 basic_rates;
	bool channel_fixed;
	bool privacy;
	bool control_port;
	int mcast_rate[IEEE80211_NUM_BANDS];
};

/**
 * struct cfg80211_connect_params - Connection parameters
 *
 * This structure provides information needed to complete IEEE 802.11
 * authentication and association.
 *
 * @channel: The channel to use or %NULL if not specified (auto-select based
 *	on scan results)
 * @bssid: The AP BSSID or %NULL if not specified (auto-select based on scan
 *	results)
 * @ssid: SSID
 * @ssid_len: Length of ssid in octets
 * @auth_type: Authentication type (algorithm)
 * @ie: IEs for association request
 * @ie_len: Length of assoc_ie in octets
 * @privacy: indicates whether privacy-enabled APs should be used
 * @mfp: indicate whether management frame protection is used
 * @crypto: crypto settings
 * @key_len: length of WEP key for shared key authentication
 * @key_idx: index of WEP key for shared key authentication
 * @key: WEP key for shared key authentication
 * @flags:  See &enum cfg80211_assoc_req_flags
 * @bg_scan_period:  Background scan period in seconds
 *   or -1 to indicate that default value is to be used.
 * @ht_capa:  HT Capabilities over-rides.  Values set in ht_capa_mask
 *   will be used in ht_capa.  Un-supported values will be ignored.
 * @ht_capa_mask:  The bits of ht_capa which are to be used.
 * @vht_capa:  VHT Capability overrides
 * @vht_capa_mask: The bits of vht_capa which are to be used.
 */
struct cfg80211_connect_params {
	struct ieee80211_channel *channel;
	u8 *bssid;
	u8 *ssid;
	size_t ssid_len;
	enum nl80211_auth_type auth_type;
	u8 *ie;
	size_t ie_len;
	bool privacy;
	enum nl80211_mfp mfp;
	struct cfg80211_crypto_settings crypto;
	const u8 *key;
	u8 key_len, key_idx;
	u32 flags;
	int bg_scan_period;
	struct ieee80211_ht_cap ht_capa;
	struct ieee80211_ht_cap ht_capa_mask;
	struct ieee80211_vht_cap vht_capa;
	struct ieee80211_vht_cap vht_capa_mask;
};

/**
 * enum wiphy_params_flags - set_wiphy_params bitfield values
 * @WIPHY_PARAM_RETRY_SHORT: wiphy->retry_short has changed
 * @WIPHY_PARAM_RETRY_LONG: wiphy->retry_long has changed
 * @WIPHY_PARAM_FRAG_THRESHOLD: wiphy->frag_threshold has changed
 * @WIPHY_PARAM_RTS_THRESHOLD: wiphy->rts_threshold has changed
 * @WIPHY_PARAM_COVERAGE_CLASS: coverage class changed
 */
enum wiphy_params_flags {
	WIPHY_PARAM_RETRY_SHORT		= 1 << 0,
	WIPHY_PARAM_RETRY_LONG		= 1 << 1,
	WIPHY_PARAM_FRAG_THRESHOLD	= 1 << 2,
	WIPHY_PARAM_RTS_THRESHOLD	= 1 << 3,
	WIPHY_PARAM_COVERAGE_CLASS	= 1 << 4,
};

/*
 * cfg80211_bitrate_mask - masks for bitrate control
 */
struct cfg80211_bitrate_mask {
	struct {
		u32 legacy;
		u8 mcs[IEEE80211_HT_MCS_MASK_LEN];
	} control[IEEE80211_NUM_BANDS];
};
/**
 * struct cfg80211_pmksa - PMK Security Association
 *
 * This structure is passed to the set/del_pmksa() method for PMKSA
 * caching.
 *
 * @bssid: The AP's BSSID.
 * @pmkid: The PMK material itself.
 */
struct cfg80211_pmksa {
	u8 *bssid;
	u8 *pmkid;
};

/**
 * struct cfg80211_wowlan_trig_pkt_pattern - packet pattern
 * @mask: bitmask where to match pattern and where to ignore bytes,
 *	one bit per byte, in same format as nl80211
 * @pattern: bytes to match where bitmask is 1
 * @pattern_len: length of pattern (in bytes)
 * @pkt_offset: packet offset (in bytes)
 *
 * Internal note: @mask and @pattern are allocated in one chunk of
 * memory, free @mask only!
 */
struct cfg80211_wowlan_trig_pkt_pattern {
	u8 *mask, *pattern;
	int pattern_len;
	int pkt_offset;
};

/**
 * struct cfg80211_wowlan_tcp - TCP connection parameters
 *
 * @sock: (internal) socket for source port allocation
 * @src: source IP address
 * @dst: destination IP address
 * @dst_mac: destination MAC address
 * @src_port: source port
 * @dst_port: destination port
 * @payload_len: data payload length
 * @payload: data payload buffer
 * @payload_seq: payload sequence stamping configuration
 * @data_interval: interval at which to send data packets
 * @wake_len: wakeup payload match length
 * @wake_data: wakeup payload match data
 * @wake_mask: wakeup payload match mask
 * @tokens_size: length of the tokens buffer
 * @payload_tok: payload token usage configuration
 */
struct cfg80211_wowlan_tcp {
	struct socket *sock;
	__be32 src, dst;
	u16 src_port, dst_port;
	u8 dst_mac[ETH_ALEN];
	int payload_len;
	const u8 *payload;
	struct nl80211_wowlan_tcp_data_seq payload_seq;
	u32 data_interval;
	u32 wake_len;
	const u8 *wake_data, *wake_mask;
	u32 tokens_size;
	/* must be last, variable member */
	struct nl80211_wowlan_tcp_data_token payload_tok;
};

/**
 * struct cfg80211_wowlan - Wake on Wireless-LAN support info
 *
 * This structure defines the enabled WoWLAN triggers for the device.
 * @any: wake up on any activity -- special trigger if device continues
 *	operating as normal during suspend
 * @disconnect: wake up if getting disconnected
 * @magic_pkt: wake up on receiving magic packet
 * @patterns: wake up on receiving packet matching a pattern
 * @n_patterns: number of patterns
 * @gtk_rekey_failure: wake up on GTK rekey failure
 * @eap_identity_req: wake up on EAP identity request packet
 * @four_way_handshake: wake up on 4-way handshake
 * @rfkill_release: wake up when rfkill is released
 * @tcp: TCP connection establishment/wakeup parameters, see nl80211.h.
 *	NULL if not configured.
 */
struct cfg80211_wowlan {
	bool any, disconnect, magic_pkt, gtk_rekey_failure,
	     eap_identity_req, four_way_handshake,
	     rfkill_release;
	struct cfg80211_wowlan_trig_pkt_pattern *patterns;
	struct cfg80211_wowlan_tcp *tcp;
	int n_patterns;
};

/**
 * struct cfg80211_wowlan_wakeup - wakeup report
 * @disconnect: woke up by getting disconnected
 * @magic_pkt: woke up by receiving magic packet
 * @gtk_rekey_failure: woke up by GTK rekey failure
 * @eap_identity_req: woke up by EAP identity request packet
 * @four_way_handshake: woke up by 4-way handshake
 * @rfkill_release: woke up by rfkill being released
 * @pattern_idx: pattern that caused wakeup, -1 if not due to pattern
 * @packet_present_len: copied wakeup packet data
 * @packet_len: original wakeup packet length
 * @packet: The packet causing the wakeup, if any.
 * @packet_80211:  For pattern match, magic packet and other data
 *	frame triggers an 802.3 frame should be reported, for
 *	disconnect due to deauth 802.11 frame. This indicates which
 *	it is.
 * @tcp_match: TCP wakeup packet received
 * @tcp_connlost: TCP connection lost or failed to establish
 * @tcp_nomoretokens: TCP data ran out of tokens
 */
struct cfg80211_wowlan_wakeup {
	bool disconnect, magic_pkt, gtk_rekey_failure,
	     eap_identity_req, four_way_handshake,
	     rfkill_release, packet_80211,
	     tcp_match, tcp_connlost, tcp_nomoretokens;
	s32 pattern_idx;
	u32 packet_present_len, packet_len;
	const void *packet;
};

/**
 * struct cfg80211_gtk_rekey_data - rekey data
 * @kek: key encryption key
 * @kck: key confirmation key
 * @replay_ctr: replay counter
 */
struct cfg80211_gtk_rekey_data {
	u8 kek[NL80211_KEK_LEN];
	u8 kck[NL80211_KCK_LEN];
	u8 replay_ctr[NL80211_REPLAY_CTR_LEN];
};

/**
 * struct cfg80211_update_ft_ies_params - FT IE Information
 *
 * This structure provides information needed to update the fast transition IE
 *
 * @md: The Mobility Domain ID, 2 Octet value
 * @ie: Fast Transition IEs
 * @ie_len: Length of ft_ie in octets
 */
struct cfg80211_update_ft_ies_params {
	u16 md;
	const u8 *ie;
	size_t ie_len;
};

/**
 * struct cfg80211_ops - backend description for wireless configuration
 *
 * This struct is registered by fullmac card drivers and/or wireless stacks
 * in order to handle configuration requests on their interfaces.
 *
 * All callbacks except where otherwise noted should return 0
 * on success or a negative error code.
 *
 * All operations are currently invoked under rtnl for consistency with the
 * wireless extensions but this is subject to reevaluation as soon as this
 * code is used more widely and we have a first user without wext.
 *
 * @suspend: wiphy device needs to be suspended. The variable @wow will
 *	be %NULL or contain the enabled Wake-on-Wireless triggers that are
 *	configured for the device.
 * @resume: wiphy device needs to be resumed
 * @set_wakeup: Called when WoWLAN is enabled/disabled, use this callback
 *	to call device_set_wakeup_enable() to enable/disable wakeup from
 *	the device.
 *
 * @add_virtual_intf: create a new virtual interface with the given name,
 *	must set the struct wireless_dev's iftype. Beware: You must create
 *	the new netdev in the wiphy's network namespace! Returns the struct
 *	wireless_dev, or an ERR_PTR. For P2P device wdevs, the driver must
 *	also set the address member in the wdev.
 *
 * @del_virtual_intf: remove the virtual interface
 *
 * @change_virtual_intf: change type/configuration of virtual interface,
 *	keep the struct wireless_dev's iftype updated.
 *
 * @add_key: add a key with the given parameters. @mac_addr will be %NULL
 *	when adding a group key.
 *
 * @get_key: get information about the key with the given parameters.
 *	@mac_addr will be %NULL when requesting information for a group
 *	key. All pointers given to the @callback function need not be valid
 *	after it returns. This function should return an error if it is
 *	not possible to retrieve the key, -ENOENT if it doesn't exist.
 *
 * @del_key: remove a key given the @mac_addr (%NULL for a group key)
 *	and @key_index, return -ENOENT if the key doesn't exist.
 *
 * @set_default_key: set the default key on an interface
 *
 * @set_default_mgmt_key: set the default management frame key on an interface
 *
 * @set_rekey_data: give the data necessary for GTK rekeying to the driver
 *
 * @start_ap: Start acting in AP mode defined by the parameters.
 * @change_beacon: Change the beacon parameters for an access point mode
 *	interface. This should reject the call when AP mode wasn't started.
 * @stop_ap: Stop being an AP, including stopping beaconing.
 *
 * @add_station: Add a new station.
 * @del_station: Remove a station; @mac may be NULL to remove all stations.
 * @change_station: Modify a given station. Note that flags changes are not much
 *	validated in cfg80211, in particular the auth/assoc/authorized flags
 *	might come to the driver in invalid combinations -- make sure to check
 *	them, also against the existing state! Drivers must call
 *	cfg80211_check_station_change() to validate the information.
 * @get_station: get station information for the station identified by @mac
 * @dump_station: dump station callback -- resume dump at index @idx
 *
 * @add_mpath: add a fixed mesh path
 * @del_mpath: delete a given mesh path
 * @change_mpath: change a given mesh path
 * @get_mpath: get a mesh path for the given parameters
 * @dump_mpath: dump mesh path callback -- resume dump at index @idx
 * @join_mesh: join the mesh network with the specified parameters
 * @leave_mesh: leave the current mesh network
 *
 * @get_mesh_config: Get the current mesh configuration
 *
 * @update_mesh_config: Update mesh parameters on a running mesh.
 *	The mask is a bitfield which tells us which parameters to
 *	set, and which to leave alone.
 *
 * @change_bss: Modify parameters for a given BSS.
 *
 * @set_txq_params: Set TX queue parameters
 *
 * @libertas_set_mesh_channel: Only for backward compatibility for libertas,
 *	as it doesn't implement join_mesh and needs to set the channel to
 *	join the mesh instead.
 *
 * @set_monitor_channel: Set the monitor mode channel for the device. If other
 *	interfaces are active this callback should reject the configuration.
 *	If no interfaces are active or the device is down, the channel should
 *	be stored for when a monitor interface becomes active.
 *
 * @scan: Request to do a scan. If returning zero, the scan request is given
 *	the driver, and will be valid until passed to cfg80211_scan_done().
 *	For scan results, call cfg80211_inform_bss(); you can call this outside
 *	the scan/scan_done bracket too.
 *
 * @auth: Request to authenticate with the specified peer
 * @assoc: Request to (re)associate with the specified peer
 * @deauth: Request to deauthenticate from the specified peer
 * @disassoc: Request to disassociate from the specified peer
 *
 * @connect: Connect to the ESS with the specified parameters. When connected,
 *	call cfg80211_connect_result() with status code %WLAN_STATUS_SUCCESS.
 *	If the connection fails for some reason, call cfg80211_connect_result()
 *	with the status from the AP.
 * @disconnect: Disconnect from the BSS/ESS.
 *
 * @join_ibss: Join the specified IBSS (or create if necessary). Once done, call
 *	cfg80211_ibss_joined(), also call that function when changing BSSID due
 *	to a merge.
 * @leave_ibss: Leave the IBSS.
 *
 * @set_mcast_rate: Set the specified multicast rate (only if vif is in ADHOC or
 *	MESH mode)
 *
 * @set_wiphy_params: Notify that wiphy parameters have changed;
 *	@changed bitfield (see &enum wiphy_params_flags) describes which values
 *	have changed. The actual parameter values are available in
 *	struct wiphy. If returning an error, no value should be changed.
 *
 * @set_tx_power: set the transmit power according to the parameters,
 *	the power passed is in mBm, to get dBm use MBM_TO_DBM(). The
 *	wdev may be %NULL if power was set for the wiphy, and will
 *	always be %NULL unless the driver supports per-vif TX power
 *	(as advertised by the nl80211 feature flag.)
 * @get_tx_power: store the current TX power into the dbm variable;
 *	return 0 if successful
 *
 * @set_wds_peer: set the WDS peer for a WDS interface
 *
 * @rfkill_poll: polls the hw rfkill line, use cfg80211 reporting
 *	functions to adjust rfkill hw state
 *
 * @dump_survey: get site survey information.
 *
 * @remain_on_channel: Request the driver to remain awake on the specified
 *	channel for the specified duration to complete an off-channel
 *	operation (e.g., public action frame exchange). When the driver is
 *	ready on the requested channel, it must indicate this with an event
 *	notification by calling cfg80211_ready_on_channel().
 * @cancel_remain_on_channel: Cancel an on-going remain-on-channel operation.
 *	This allows the operation to be terminated prior to timeout based on
 *	the duration value.
 * @mgmt_tx: Transmit a management frame.
 * @mgmt_tx_cancel_wait: Cancel the wait time from transmitting a management
 *	frame on another channel
 *
 * @testmode_cmd: run a test mode command
 * @testmode_dump: Implement a test mode dump. The cb->args[2] and up may be
 *	used by the function, but 0 and 1 must not be touched. Additionally,
 *	return error codes other than -ENOBUFS and -ENOENT will terminate the
 *	dump and return to userspace with an error, so be careful. If any data
 *	was passed in from userspace then the data/len arguments will be present
 *	and point to the data contained in %NL80211_ATTR_TESTDATA.
 *
 * @set_bitrate_mask: set the bitrate mask configuration
 *
 * @set_pmksa: Cache a PMKID for a BSSID. This is mostly useful for fullmac
 *	devices running firmwares capable of generating the (re) association
 *	RSN IE. It allows for faster roaming between WPA2 BSSIDs.
 * @del_pmksa: Delete a cached PMKID.
 * @flush_pmksa: Flush all cached PMKIDs.
 * @set_power_mgmt: Configure WLAN power management. A timeout value of -1
 *	allows the driver to adjust the dynamic ps timeout value.
 * @set_cqm_rssi_config: Configure connection quality monitor RSSI threshold.
 * @set_cqm_txe_config: Configure connection quality monitor TX error
 *	thresholds.
 * @sched_scan_start: Tell the driver to start a scheduled scan.
 * @sched_scan_stop: Tell the driver to stop an ongoing scheduled scan.
 *
 * @mgmt_frame_register: Notify driver that a management frame type was
 *	registered. Note that this callback may not sleep, and cannot run
 *	concurrently with itself.
 *
 * @set_antenna: Set antenna configuration (tx_ant, rx_ant) on the device.
 *	Parameters are bitmaps of allowed antennas to use for TX/RX. Drivers may
 *	reject TX/RX mask combinations they cannot support by returning -EINVAL
 *	(also see nl80211.h @NL80211_ATTR_WIPHY_ANTENNA_TX).
 *
 * @get_antenna: Get current antenna configuration from device (tx_ant, rx_ant).
 *
 * @set_ringparam: Set tx and rx ring sizes.
 *
 * @get_ringparam: Get tx and rx ring current and maximum sizes.
 *
 * @tdls_mgmt: Transmit a TDLS management frame.
 * @tdls_oper: Perform a high-level TDLS operation (e.g. TDLS link setup).
 *
 * @probe_client: probe an associated client, must return a cookie that it
 *	later passes to cfg80211_probe_status().
 *
 * @set_noack_map: Set the NoAck Map for the TIDs.
 *
 * @get_et_sset_count:  Ethtool API to get string-set count.
 *	See @ethtool_ops.get_sset_count
 *
 * @get_et_stats:  Ethtool API to get a set of u64 stats.
 *	See @ethtool_ops.get_ethtool_stats
 *
 * @get_et_strings:  Ethtool API to get a set of strings to describe stats
 *	and perhaps other supported types of ethtool data-sets.
 *	See @ethtool_ops.get_strings
 *
 * @get_channel: Get the current operating channel for the virtual interface.
 *	For monitor interfaces, it should return %NULL unless there's a single
 *	current monitoring channel.
 *
 * @start_p2p_device: Start the given P2P device.
 * @stop_p2p_device: Stop the given P2P device.
 *
 * @set_mac_acl: Sets MAC address control list in AP and P2P GO mode.
 *	Parameters include ACL policy, an array of MAC address of stations
 *	and the number of MAC addresses. If there is already a list in driver
 *	this new list replaces the existing one. Driver has to clear its ACL
 *	when number of MAC addresses entries is passed as 0. Drivers which
 *	advertise the support for MAC based ACL have to implement this callback.
 *
 * @start_radar_detection: Start radar detection in the driver.
 *
 * @update_ft_ies: Provide updated Fast BSS Transition information to the
 *	driver. If the SME is in the driver/firmware, this information can be
 *	used in building Authentication and Reassociation Request frames.
 *
 * @crit_proto_start: Indicates a critical protocol needs more link reliability
 *	for a given duration (milliseconds). The protocol is provided so the
 *	driver can take the most appropriate actions.
 * @crit_proto_stop: Indicates critical protocol no longer needs increased link
 *	reliability. This operation can not fail.
 */
struct cfg80211_ops {
	int	(*suspend)(struct wiphy *wiphy, struct cfg80211_wowlan *wow);
	int	(*resume)(struct wiphy *wiphy);
	void	(*set_wakeup)(struct wiphy *wiphy, bool enabled);

	struct wireless_dev * (*add_virtual_intf)(struct wiphy *wiphy,
						  const char *name,
						  enum nl80211_iftype type,
						  u32 *flags,
						  struct vif_params *params);
	int	(*del_virtual_intf)(struct wiphy *wiphy,
				    struct wireless_dev *wdev);
	int	(*change_virtual_intf)(struct wiphy *wiphy,
				       struct net_device *dev,
				       enum nl80211_iftype type, u32 *flags,
				       struct vif_params *params);

	int	(*add_key)(struct wiphy *wiphy, struct net_device *netdev,
			   u8 key_index, bool pairwise, const u8 *mac_addr,
			   struct key_params *params);
	int	(*get_key)(struct wiphy *wiphy, struct net_device *netdev,
			   u8 key_index, bool pairwise, const u8 *mac_addr,
			   void *cookie,
			   void (*callback)(void *cookie, struct key_params*));
	int	(*del_key)(struct wiphy *wiphy, struct net_device *netdev,
			   u8 key_index, bool pairwise, const u8 *mac_addr);
	int	(*set_default_key)(struct wiphy *wiphy,
				   struct net_device *netdev,
				   u8 key_index, bool unicast, bool multicast);
	int	(*set_default_mgmt_key)(struct wiphy *wiphy,
					struct net_device *netdev,
					u8 key_index);

	int	(*start_ap)(struct wiphy *wiphy, struct net_device *dev,
			    struct cfg80211_ap_settings *settings);
	int	(*change_beacon)(struct wiphy *wiphy, struct net_device *dev,
				 struct cfg80211_beacon_data *info);
	int	(*stop_ap)(struct wiphy *wiphy, struct net_device *dev);


	int	(*add_station)(struct wiphy *wiphy, struct net_device *dev,
			       u8 *mac, struct station_parameters *params);
	int	(*del_station)(struct wiphy *wiphy, struct net_device *dev,
			       u8 *mac);
	int	(*change_station)(struct wiphy *wiphy, struct net_device *dev,
				  u8 *mac, struct station_parameters *params);
	int	(*get_station)(struct wiphy *wiphy, struct net_device *dev,
			       u8 *mac, struct station_info *sinfo);
	int	(*dump_station)(struct wiphy *wiphy, struct net_device *dev,
			       int idx, u8 *mac, struct station_info *sinfo);

	int	(*add_mpath)(struct wiphy *wiphy, struct net_device *dev,
			       u8 *dst, u8 *next_hop);
	int	(*del_mpath)(struct wiphy *wiphy, struct net_device *dev,
			       u8 *dst);
	int	(*change_mpath)(struct wiphy *wiphy, struct net_device *dev,
				  u8 *dst, u8 *next_hop);
	int	(*get_mpath)(struct wiphy *wiphy, struct net_device *dev,
			       u8 *dst, u8 *next_hop,
			       struct mpath_info *pinfo);
	int	(*dump_mpath)(struct wiphy *wiphy, struct net_device *dev,
			       int idx, u8 *dst, u8 *next_hop,
			       struct mpath_info *pinfo);
	int	(*get_mesh_config)(struct wiphy *wiphy,
				struct net_device *dev,
				struct mesh_config *conf);
	int	(*update_mesh_config)(struct wiphy *wiphy,
				      struct net_device *dev, u32 mask,
				      const struct mesh_config *nconf);
	int	(*join_mesh)(struct wiphy *wiphy, struct net_device *dev,
			     const struct mesh_config *conf,
			     const struct mesh_setup *setup);
	int	(*leave_mesh)(struct wiphy *wiphy, struct net_device *dev);

	int	(*change_bss)(struct wiphy *wiphy, struct net_device *dev,
			      struct bss_parameters *params);

	int	(*set_txq_params)(struct wiphy *wiphy, struct net_device *dev,
				  struct ieee80211_txq_params *params);

	int	(*libertas_set_mesh_channel)(struct wiphy *wiphy,
					     struct net_device *dev,
					     struct ieee80211_channel *chan);

	int	(*set_monitor_channel)(struct wiphy *wiphy,
				       struct cfg80211_chan_def *chandef);

	int	(*scan)(struct wiphy *wiphy,
			struct cfg80211_scan_request *request);

	int	(*auth)(struct wiphy *wiphy, struct net_device *dev,
			struct cfg80211_auth_request *req);
	int	(*assoc)(struct wiphy *wiphy, struct net_device *dev,
			 struct cfg80211_assoc_request *req);
	int	(*deauth)(struct wiphy *wiphy, struct net_device *dev,
			  struct cfg80211_deauth_request *req);
	int	(*disassoc)(struct wiphy *wiphy, struct net_device *dev,
			    struct cfg80211_disassoc_request *req);

	int	(*connect)(struct wiphy *wiphy, struct net_device *dev,
			   struct cfg80211_connect_params *sme);
	int	(*disconnect)(struct wiphy *wiphy, struct net_device *dev,
			      u16 reason_code);

	int	(*join_ibss)(struct wiphy *wiphy, struct net_device *dev,
			     struct cfg80211_ibss_params *params);
	int	(*leave_ibss)(struct wiphy *wiphy, struct net_device *dev);

	int	(*set_mcast_rate)(struct wiphy *wiphy, struct net_device *dev,
				  int rate[IEEE80211_NUM_BANDS]);

	int	(*set_wiphy_params)(struct wiphy *wiphy, u32 changed);

	int	(*set_tx_power)(struct wiphy *wiphy, struct wireless_dev *wdev,
				enum nl80211_tx_power_setting type, int mbm);
	int	(*get_tx_power)(struct wiphy *wiphy, struct wireless_dev *wdev,
				int *dbm);

	int	(*set_wds_peer)(struct wiphy *wiphy, struct net_device *dev,
				const u8 *addr);

	void	(*rfkill_poll)(struct wiphy *wiphy);

#ifdef CONFIG_NL80211_TESTMODE
	int	(*testmode_cmd)(struct wiphy *wiphy, void *data, int len);
	int	(*testmode_dump)(struct wiphy *wiphy, struct sk_buff *skb,
				 struct netlink_callback *cb,
				 void *data, int len);
#endif

	int	(*set_bitrate_mask)(struct wiphy *wiphy,
				    struct net_device *dev,
				    const u8 *peer,
				    const struct cfg80211_bitrate_mask *mask);

	int	(*dump_survey)(struct wiphy *wiphy, struct net_device *netdev,
			int idx, struct survey_info *info);

	int	(*set_pmksa)(struct wiphy *wiphy, struct net_device *netdev,
			     struct cfg80211_pmksa *pmksa);
	int	(*del_pmksa)(struct wiphy *wiphy, struct net_device *netdev,
			     struct cfg80211_pmksa *pmksa);
	int	(*flush_pmksa)(struct wiphy *wiphy, struct net_device *netdev);

	int	(*remain_on_channel)(struct wiphy *wiphy,
				     struct wireless_dev *wdev,
				     struct ieee80211_channel *chan,
				     unsigned int duration,
				     u64 *cookie);
	int	(*cancel_remain_on_channel)(struct wiphy *wiphy,
					    struct wireless_dev *wdev,
					    u64 cookie);

	int	(*mgmt_tx)(struct wiphy *wiphy, struct wireless_dev *wdev,
			  struct ieee80211_channel *chan, bool offchan,
			  unsigned int wait, const u8 *buf, size_t len,
			  bool no_cck, bool dont_wait_for_ack, u64 *cookie);
	int	(*mgmt_tx_cancel_wait)(struct wiphy *wiphy,
				       struct wireless_dev *wdev,
				       u64 cookie);

	int	(*set_power_mgmt)(struct wiphy *wiphy, struct net_device *dev,
				  bool enabled, int timeout);

	int	(*set_cqm_rssi_config)(struct wiphy *wiphy,
				       struct net_device *dev,
				       s32 rssi_thold, u32 rssi_hyst);

	int	(*set_cqm_txe_config)(struct wiphy *wiphy,
				      struct net_device *dev,
				      u32 rate, u32 pkts, u32 intvl);

	void	(*mgmt_frame_register)(struct wiphy *wiphy,
				       struct wireless_dev *wdev,
				       u16 frame_type, bool reg);

	int	(*set_antenna)(struct wiphy *wiphy, u32 tx_ant, u32 rx_ant);
	int	(*get_antenna)(struct wiphy *wiphy, u32 *tx_ant, u32 *rx_ant);

	int	(*set_ringparam)(struct wiphy *wiphy, u32 tx, u32 rx);
	void	(*get_ringparam)(struct wiphy *wiphy,
				 u32 *tx, u32 *tx_max, u32 *rx, u32 *rx_max);

	int	(*sched_scan_start)(struct wiphy *wiphy,
				struct net_device *dev,
				struct cfg80211_sched_scan_request *request);
	int	(*sched_scan_stop)(struct wiphy *wiphy, struct net_device *dev);

	int	(*set_rekey_data)(struct wiphy *wiphy, struct net_device *dev,
				  struct cfg80211_gtk_rekey_data *data);

	int	(*tdls_mgmt)(struct wiphy *wiphy, struct net_device *dev,
			     u8 *peer, u8 action_code,  u8 dialog_token,
			     u16 status_code, const u8 *buf, size_t len);
	int	(*tdls_oper)(struct wiphy *wiphy, struct net_device *dev,
			     u8 *peer, enum nl80211_tdls_operation oper);

	int	(*probe_client)(struct wiphy *wiphy, struct net_device *dev,
				const u8 *peer, u64 *cookie);

	int	(*set_noack_map)(struct wiphy *wiphy,
				  struct net_device *dev,
				  u16 noack_map);

	int	(*get_et_sset_count)(struct wiphy *wiphy,
				     struct net_device *dev, int sset);
	void	(*get_et_stats)(struct wiphy *wiphy, struct net_device *dev,
				struct ethtool_stats *stats, u64 *data);
	void	(*get_et_strings)(struct wiphy *wiphy, struct net_device *dev,
				  u32 sset, u8 *data);

	int	(*get_channel)(struct wiphy *wiphy,
			       struct wireless_dev *wdev,
			       struct cfg80211_chan_def *chandef);

	int	(*start_p2p_device)(struct wiphy *wiphy,
				    struct wireless_dev *wdev);
	void	(*stop_p2p_device)(struct wiphy *wiphy,
				   struct wireless_dev *wdev);

	int	(*set_mac_acl)(struct wiphy *wiphy, struct net_device *dev,
			       const struct cfg80211_acl_data *params);

	int	(*start_radar_detection)(struct wiphy *wiphy,
					 struct net_device *dev,
					 struct cfg80211_chan_def *chandef);
	int	(*update_ft_ies)(struct wiphy *wiphy, struct net_device *dev,
				 struct cfg80211_update_ft_ies_params *ftie);
<<<<<<< HEAD
=======
	int	(*crit_proto_start)(struct wiphy *wiphy,
				    struct wireless_dev *wdev,
				    enum nl80211_crit_proto_id protocol,
				    u16 duration);
	void	(*crit_proto_stop)(struct wiphy *wiphy,
				   struct wireless_dev *wdev);
>>>>>>> b006ed54
};

/*
 * wireless hardware and networking interfaces structures
 * and registration/helper functions
 */

/**
 * enum wiphy_flags - wiphy capability flags
 *
 * @WIPHY_FLAG_CUSTOM_REGULATORY:  tells us the driver for this device
 * 	has its own custom regulatory domain and cannot identify the
 * 	ISO / IEC 3166 alpha2 it belongs to. When this is enabled
 * 	we will disregard the first regulatory hint (when the
 * 	initiator is %REGDOM_SET_BY_CORE).
 * @WIPHY_FLAG_STRICT_REGULATORY: tells us the driver for this device will
 *	ignore regulatory domain settings until it gets its own regulatory
 *	domain via its regulatory_hint() unless the regulatory hint is
 *	from a country IE. After its gets its own regulatory domain it will
 *	only allow further regulatory domain settings to further enhance
 *	compliance. For example if channel 13 and 14 are disabled by this
 *	regulatory domain no user regulatory domain can enable these channels
 *	at a later time. This can be used for devices which do not have
 *	calibration information guaranteed for frequencies or settings
 *	outside of its regulatory domain. If used in combination with
 *	WIPHY_FLAG_CUSTOM_REGULATORY the inspected country IE power settings
 *	will be followed.
 * @WIPHY_FLAG_DISABLE_BEACON_HINTS: enable this if your driver needs to ensure
 *	that passive scan flags and beaconing flags may not be lifted by
 *	cfg80211 due to regulatory beacon hints. For more information on beacon
 *	hints read the documenation for regulatory_hint_found_beacon()
 * @WIPHY_FLAG_NETNS_OK: if not set, do not allow changing the netns of this
 *	wiphy at all
 * @WIPHY_FLAG_PS_ON_BY_DEFAULT: if set to true, powersave will be enabled
 *	by default -- this flag will be set depending on the kernel's default
 *	on wiphy_new(), but can be changed by the driver if it has a good
 *	reason to override the default
 * @WIPHY_FLAG_4ADDR_AP: supports 4addr mode even on AP (with a single station
 *	on a VLAN interface)
 * @WIPHY_FLAG_4ADDR_STATION: supports 4addr mode even as a station
 * @WIPHY_FLAG_CONTROL_PORT_PROTOCOL: This device supports setting the
 *	control port protocol ethertype. The device also honours the
 *	control_port_no_encrypt flag.
 * @WIPHY_FLAG_IBSS_RSN: The device supports IBSS RSN.
 * @WIPHY_FLAG_MESH_AUTH: The device supports mesh authentication by routing
 *	auth frames to userspace. See @NL80211_MESH_SETUP_USERSPACE_AUTH.
 * @WIPHY_FLAG_SUPPORTS_SCHED_SCAN: The device supports scheduled scans.
 * @WIPHY_FLAG_SUPPORTS_FW_ROAM: The device supports roaming feature in the
 *	firmware.
 * @WIPHY_FLAG_AP_UAPSD: The device supports uapsd on AP.
 * @WIPHY_FLAG_SUPPORTS_TDLS: The device supports TDLS (802.11z) operation.
 * @WIPHY_FLAG_TDLS_EXTERNAL_SETUP: The device does not handle TDLS (802.11z)
 *	link setup/discovery operations internally. Setup, discovery and
 *	teardown packets should be sent through the @NL80211_CMD_TDLS_MGMT
 *	command. When this flag is not set, @NL80211_CMD_TDLS_OPER should be
 *	used for asking the driver/firmware to perform a TDLS operation.
 * @WIPHY_FLAG_HAVE_AP_SME: device integrates AP SME
 * @WIPHY_FLAG_REPORTS_OBSS: the device will report beacons from other BSSes
 *	when there are virtual interfaces in AP mode by calling
 *	cfg80211_report_obss_beacon().
 * @WIPHY_FLAG_AP_PROBE_RESP_OFFLOAD: When operating as an AP, the device
 *	responds to probe-requests in hardware.
 * @WIPHY_FLAG_OFFCHAN_TX: Device supports direct off-channel TX.
 * @WIPHY_FLAG_HAS_REMAIN_ON_CHANNEL: Device supports remain-on-channel call.
 */
enum wiphy_flags {
	WIPHY_FLAG_CUSTOM_REGULATORY		= BIT(0),
	WIPHY_FLAG_STRICT_REGULATORY		= BIT(1),
	WIPHY_FLAG_DISABLE_BEACON_HINTS		= BIT(2),
	WIPHY_FLAG_NETNS_OK			= BIT(3),
	WIPHY_FLAG_PS_ON_BY_DEFAULT		= BIT(4),
	WIPHY_FLAG_4ADDR_AP			= BIT(5),
	WIPHY_FLAG_4ADDR_STATION		= BIT(6),
	WIPHY_FLAG_CONTROL_PORT_PROTOCOL	= BIT(7),
	WIPHY_FLAG_IBSS_RSN			= BIT(8),
	WIPHY_FLAG_MESH_AUTH			= BIT(10),
	WIPHY_FLAG_SUPPORTS_SCHED_SCAN		= BIT(11),
	/* use hole at 12 */
	WIPHY_FLAG_SUPPORTS_FW_ROAM		= BIT(13),
	WIPHY_FLAG_AP_UAPSD			= BIT(14),
	WIPHY_FLAG_SUPPORTS_TDLS		= BIT(15),
	WIPHY_FLAG_TDLS_EXTERNAL_SETUP		= BIT(16),
	WIPHY_FLAG_HAVE_AP_SME			= BIT(17),
	WIPHY_FLAG_REPORTS_OBSS			= BIT(18),
	WIPHY_FLAG_AP_PROBE_RESP_OFFLOAD	= BIT(19),
	WIPHY_FLAG_OFFCHAN_TX			= BIT(20),
	WIPHY_FLAG_HAS_REMAIN_ON_CHANNEL	= BIT(21),
};

/**
 * struct ieee80211_iface_limit - limit on certain interface types
 * @max: maximum number of interfaces of these types
 * @types: interface types (bits)
 */
struct ieee80211_iface_limit {
	u16 max;
	u16 types;
};

/**
 * struct ieee80211_iface_combination - possible interface combination
 * @limits: limits for the given interface types
 * @n_limits: number of limitations
 * @num_different_channels: can use up to this many different channels
 * @max_interfaces: maximum number of interfaces in total allowed in this
 *	group
 * @beacon_int_infra_match: In this combination, the beacon intervals
 *	between infrastructure and AP types must match. This is required
 *	only in special cases.
 * @radar_detect_widths: bitmap of channel widths supported for radar detection
 *
 * These examples can be expressed as follows:
 *
 * Allow #STA <= 1, #AP <= 1, matching BI, channels = 1, 2 total:
 *
 *  struct ieee80211_iface_limit limits1[] = {
 *	{ .max = 1, .types = BIT(NL80211_IFTYPE_STATION), },
 *	{ .max = 1, .types = BIT(NL80211_IFTYPE_AP}, },
 *  };
 *  struct ieee80211_iface_combination combination1 = {
 *	.limits = limits1,
 *	.n_limits = ARRAY_SIZE(limits1),
 *	.max_interfaces = 2,
 *	.beacon_int_infra_match = true,
 *  };
 *
 *
 * Allow #{AP, P2P-GO} <= 8, channels = 1, 8 total:
 *
 *  struct ieee80211_iface_limit limits2[] = {
 *	{ .max = 8, .types = BIT(NL80211_IFTYPE_AP) |
 *			     BIT(NL80211_IFTYPE_P2P_GO), },
 *  };
 *  struct ieee80211_iface_combination combination2 = {
 *	.limits = limits2,
 *	.n_limits = ARRAY_SIZE(limits2),
 *	.max_interfaces = 8,
 *	.num_different_channels = 1,
 *  };
 *
 *
 * Allow #STA <= 1, #{P2P-client,P2P-GO} <= 3 on two channels, 4 total.
 * This allows for an infrastructure connection and three P2P connections.
 *
 *  struct ieee80211_iface_limit limits3[] = {
 *	{ .max = 1, .types = BIT(NL80211_IFTYPE_STATION), },
 *	{ .max = 3, .types = BIT(NL80211_IFTYPE_P2P_GO) |
 *			     BIT(NL80211_IFTYPE_P2P_CLIENT), },
 *  };
 *  struct ieee80211_iface_combination combination3 = {
 *	.limits = limits3,
 *	.n_limits = ARRAY_SIZE(limits3),
 *	.max_interfaces = 4,
 *	.num_different_channels = 2,
 *  };
 */
struct ieee80211_iface_combination {
	const struct ieee80211_iface_limit *limits;
	u32 num_different_channels;
	u16 max_interfaces;
	u8 n_limits;
	bool beacon_int_infra_match;
	u8 radar_detect_widths;
};

struct ieee80211_txrx_stypes {
	u16 tx, rx;
};

/**
 * enum wiphy_wowlan_support_flags - WoWLAN support flags
 * @WIPHY_WOWLAN_ANY: supports wakeup for the special "any"
 *	trigger that keeps the device operating as-is and
 *	wakes up the host on any activity, for example a
 *	received packet that passed filtering; note that the
 *	packet should be preserved in that case
 * @WIPHY_WOWLAN_MAGIC_PKT: supports wakeup on magic packet
 *	(see nl80211.h)
 * @WIPHY_WOWLAN_DISCONNECT: supports wakeup on disconnect
 * @WIPHY_WOWLAN_SUPPORTS_GTK_REKEY: supports GTK rekeying while asleep
 * @WIPHY_WOWLAN_GTK_REKEY_FAILURE: supports wakeup on GTK rekey failure
 * @WIPHY_WOWLAN_EAP_IDENTITY_REQ: supports wakeup on EAP identity request
 * @WIPHY_WOWLAN_4WAY_HANDSHAKE: supports wakeup on 4-way handshake failure
 * @WIPHY_WOWLAN_RFKILL_RELEASE: supports wakeup on RF-kill release
 */
enum wiphy_wowlan_support_flags {
	WIPHY_WOWLAN_ANY		= BIT(0),
	WIPHY_WOWLAN_MAGIC_PKT		= BIT(1),
	WIPHY_WOWLAN_DISCONNECT		= BIT(2),
	WIPHY_WOWLAN_SUPPORTS_GTK_REKEY	= BIT(3),
	WIPHY_WOWLAN_GTK_REKEY_FAILURE	= BIT(4),
	WIPHY_WOWLAN_EAP_IDENTITY_REQ	= BIT(5),
	WIPHY_WOWLAN_4WAY_HANDSHAKE	= BIT(6),
	WIPHY_WOWLAN_RFKILL_RELEASE	= BIT(7),
};

struct wiphy_wowlan_tcp_support {
	const struct nl80211_wowlan_tcp_data_token_feature *tok;
	u32 data_payload_max;
	u32 data_interval_max;
	u32 wake_payload_max;
	bool seq;
};

/**
 * struct wiphy_wowlan_support - WoWLAN support data
 * @flags: see &enum wiphy_wowlan_support_flags
 * @n_patterns: number of supported wakeup patterns
 *	(see nl80211.h for the pattern definition)
 * @pattern_max_len: maximum length of each pattern
 * @pattern_min_len: minimum length of each pattern
 * @max_pkt_offset: maximum Rx packet offset
 * @tcp: TCP wakeup support information
 */
struct wiphy_wowlan_support {
	u32 flags;
	int n_patterns;
	int pattern_max_len;
	int pattern_min_len;
	int max_pkt_offset;
	const struct wiphy_wowlan_tcp_support *tcp;
};

/**
 * struct wiphy - wireless hardware description
 * @reg_notifier: the driver's regulatory notification callback,
 *	note that if your driver uses wiphy_apply_custom_regulatory()
 *	the reg_notifier's request can be passed as NULL
 * @regd: the driver's regulatory domain, if one was requested via
 * 	the regulatory_hint() API. This can be used by the driver
 *	on the reg_notifier() if it chooses to ignore future
 *	regulatory domain changes caused by other drivers.
 * @signal_type: signal type reported in &struct cfg80211_bss.
 * @cipher_suites: supported cipher suites
 * @n_cipher_suites: number of supported cipher suites
 * @retry_short: Retry limit for short frames (dot11ShortRetryLimit)
 * @retry_long: Retry limit for long frames (dot11LongRetryLimit)
 * @frag_threshold: Fragmentation threshold (dot11FragmentationThreshold);
 *	-1 = fragmentation disabled, only odd values >= 256 used
 * @rts_threshold: RTS threshold (dot11RTSThreshold); -1 = RTS/CTS disabled
 * @_net: the network namespace this wiphy currently lives in
 * @perm_addr: permanent MAC address of this device
 * @addr_mask: If the device supports multiple MAC addresses by masking,
 *	set this to a mask with variable bits set to 1, e.g. if the last
 *	four bits are variable then set it to 00:...:00:0f. The actual
 *	variable bits shall be determined by the interfaces added, with
 *	interfaces not matching the mask being rejected to be brought up.
 * @n_addresses: number of addresses in @addresses.
 * @addresses: If the device has more than one address, set this pointer
 *	to a list of addresses (6 bytes each). The first one will be used
 *	by default for perm_addr. In this case, the mask should be set to
 *	all-zeroes. In this case it is assumed that the device can handle
 *	the same number of arbitrary MAC addresses.
 * @registered: protects ->resume and ->suspend sysfs callbacks against
 *	unregister hardware
 * @debugfsdir: debugfs directory used for this wiphy, will be renamed
 *	automatically on wiphy renames
 * @dev: (virtual) struct device for this wiphy
 * @registered: helps synchronize suspend/resume with wiphy unregister
 * @wext: wireless extension handlers
 * @priv: driver private data (sized according to wiphy_new() parameter)
 * @interface_modes: bitmask of interfaces types valid for this wiphy,
 *	must be set by driver
 * @iface_combinations: Valid interface combinations array, should not
 *	list single interface types.
 * @n_iface_combinations: number of entries in @iface_combinations array.
 * @software_iftypes: bitmask of software interface types, these are not
 *	subject to any restrictions since they are purely managed in SW.
 * @flags: wiphy flags, see &enum wiphy_flags
 * @features: features advertised to nl80211, see &enum nl80211_feature_flags.
 * @bss_priv_size: each BSS struct has private data allocated with it,
 *	this variable determines its size
 * @max_scan_ssids: maximum number of SSIDs the device can scan for in
 *	any given scan
 * @max_sched_scan_ssids: maximum number of SSIDs the device can scan
 *	for in any given scheduled scan
 * @max_match_sets: maximum number of match sets the device can handle
 *	when performing a scheduled scan, 0 if filtering is not
 *	supported.
 * @max_scan_ie_len: maximum length of user-controlled IEs device can
 *	add to probe request frames transmitted during a scan, must not
 *	include fixed IEs like supported rates
 * @max_sched_scan_ie_len: same as max_scan_ie_len, but for scheduled
 *	scans
 * @coverage_class: current coverage class
 * @fw_version: firmware version for ethtool reporting
 * @hw_version: hardware version for ethtool reporting
 * @max_num_pmkids: maximum number of PMKIDs supported by device
 * @privid: a pointer that drivers can use to identify if an arbitrary
 *	wiphy is theirs, e.g. in global notifiers
 * @bands: information about bands/channels supported by this device
 *
 * @mgmt_stypes: bitmasks of frame subtypes that can be subscribed to or
 *	transmitted through nl80211, points to an array indexed by interface
 *	type
 *
 * @available_antennas_tx: bitmap of antennas which are available to be
 *	configured as TX antennas. Antenna configuration commands will be
 *	rejected unless this or @available_antennas_rx is set.
 *
 * @available_antennas_rx: bitmap of antennas which are available to be
 *	configured as RX antennas. Antenna configuration commands will be
 *	rejected unless this or @available_antennas_tx is set.
 *
 * @probe_resp_offload:
 *	 Bitmap of supported protocols for probe response offloading.
 *	 See &enum nl80211_probe_resp_offload_support_attr. Only valid
 *	 when the wiphy flag @WIPHY_FLAG_AP_PROBE_RESP_OFFLOAD is set.
 *
 * @max_remain_on_channel_duration: Maximum time a remain-on-channel operation
 *	may request, if implemented.
 *
 * @wowlan: WoWLAN support information
 *
 * @ap_sme_capa: AP SME capabilities, flags from &enum nl80211_ap_sme_features.
 * @ht_capa_mod_mask:  Specify what ht_cap values can be over-ridden.
 *	If null, then none can be over-ridden.
 * @vht_capa_mod_mask:  Specify what VHT capabilities can be over-ridden.
 *	If null, then none can be over-ridden.
 *
 * @max_acl_mac_addrs: Maximum number of MAC addresses that the device
 *	supports for ACL.
 *
 * @extended_capabilities: extended capabilities supported by the driver,
 *	additional capabilities might be supported by userspace; these are
 *	the 802.11 extended capabilities ("Extended Capabilities element")
 *	and are in the same format as in the information element. See
 *	802.11-2012 8.4.2.29 for the defined fields.
 * @extended_capabilities_mask: mask of the valid values
 * @extended_capabilities_len: length of the extended capabilities
 */
struct wiphy {
	/* assign these fields before you register the wiphy */

	/* permanent MAC address(es) */
	u8 perm_addr[ETH_ALEN];
	u8 addr_mask[ETH_ALEN];

	struct mac_address *addresses;

	const struct ieee80211_txrx_stypes *mgmt_stypes;

	const struct ieee80211_iface_combination *iface_combinations;
	int n_iface_combinations;
	u16 software_iftypes;

	u16 n_addresses;

	/* Supported interface modes, OR together BIT(NL80211_IFTYPE_...) */
	u16 interface_modes;

	u16 max_acl_mac_addrs;

	u32 flags, features;

	u32 ap_sme_capa;

	enum cfg80211_signal_type signal_type;

	int bss_priv_size;
	u8 max_scan_ssids;
	u8 max_sched_scan_ssids;
	u8 max_match_sets;
	u16 max_scan_ie_len;
	u16 max_sched_scan_ie_len;

	int n_cipher_suites;
	const u32 *cipher_suites;

	u8 retry_short;
	u8 retry_long;
	u32 frag_threshold;
	u32 rts_threshold;
	u8 coverage_class;

	char fw_version[ETHTOOL_FWVERS_LEN];
	u32 hw_version;

#ifdef CONFIG_PM
	struct wiphy_wowlan_support wowlan;
#endif

	u16 max_remain_on_channel_duration;

	u8 max_num_pmkids;

	u32 available_antennas_tx;
	u32 available_antennas_rx;

	/*
	 * Bitmap of supported protocols for probe response offloading
	 * see &enum nl80211_probe_resp_offload_support_attr. Only valid
	 * when the wiphy flag @WIPHY_FLAG_AP_PROBE_RESP_OFFLOAD is set.
	 */
	u32 probe_resp_offload;

	const u8 *extended_capabilities, *extended_capabilities_mask;
	u8 extended_capabilities_len;

	/* If multiple wiphys are registered and you're handed e.g.
	 * a regular netdev with assigned ieee80211_ptr, you won't
	 * know whether it points to a wiphy your driver has registered
	 * or not. Assign this to something global to your driver to
	 * help determine whether you own this wiphy or not. */
	const void *privid;

	struct ieee80211_supported_band *bands[IEEE80211_NUM_BANDS];

	/* Lets us get back the wiphy on the callback */
	void (*reg_notifier)(struct wiphy *wiphy,
			     struct regulatory_request *request);

	/* fields below are read-only, assigned by cfg80211 */

	const struct ieee80211_regdomain __rcu *regd;

	/* the item in /sys/class/ieee80211/ points to this,
	 * you need use set_wiphy_dev() (see below) */
	struct device dev;

	/* protects ->resume, ->suspend sysfs callbacks against unregister hw */
	bool registered;

	/* dir in debugfs: ieee80211/<wiphyname> */
	struct dentry *debugfsdir;

	const struct ieee80211_ht_cap *ht_capa_mod_mask;
	const struct ieee80211_vht_cap *vht_capa_mod_mask;

#ifdef CONFIG_NET_NS
	/* the network namespace this phy lives in currently */
	struct net *_net;
#endif

#ifdef CONFIG_CFG80211_WEXT
	const struct iw_handler_def *wext;
#endif

	char priv[0] __aligned(NETDEV_ALIGN);
};

static inline struct net *wiphy_net(struct wiphy *wiphy)
{
	return read_pnet(&wiphy->_net);
}

static inline void wiphy_net_set(struct wiphy *wiphy, struct net *net)
{
	write_pnet(&wiphy->_net, net);
}

/**
 * wiphy_priv - return priv from wiphy
 *
 * @wiphy: the wiphy whose priv pointer to return
 * Return: The priv of @wiphy.
 */
static inline void *wiphy_priv(struct wiphy *wiphy)
{
	BUG_ON(!wiphy);
	return &wiphy->priv;
}

/**
 * priv_to_wiphy - return the wiphy containing the priv
 *
 * @priv: a pointer previously returned by wiphy_priv
 * Return: The wiphy of @priv.
 */
static inline struct wiphy *priv_to_wiphy(void *priv)
{
	BUG_ON(!priv);
	return container_of(priv, struct wiphy, priv);
}

/**
 * set_wiphy_dev - set device pointer for wiphy
 *
 * @wiphy: The wiphy whose device to bind
 * @dev: The device to parent it to
 */
static inline void set_wiphy_dev(struct wiphy *wiphy, struct device *dev)
{
	wiphy->dev.parent = dev;
}

/**
 * wiphy_dev - get wiphy dev pointer
 *
 * @wiphy: The wiphy whose device struct to look up
 * Return: The dev of @wiphy.
 */
static inline struct device *wiphy_dev(struct wiphy *wiphy)
{
	return wiphy->dev.parent;
}

/**
 * wiphy_name - get wiphy name
 *
 * @wiphy: The wiphy whose name to return
 * Return: The name of @wiphy.
 */
static inline const char *wiphy_name(const struct wiphy *wiphy)
{
	return dev_name(&wiphy->dev);
}

/**
 * wiphy_new - create a new wiphy for use with cfg80211
 *
 * @ops: The configuration operations for this device
 * @sizeof_priv: The size of the private area to allocate
 *
 * Create a new wiphy and associate the given operations with it.
 * @sizeof_priv bytes are allocated for private use.
 *
 * Return: A pointer to the new wiphy. This pointer must be
 * assigned to each netdev's ieee80211_ptr for proper operation.
 */
struct wiphy *wiphy_new(const struct cfg80211_ops *ops, int sizeof_priv);

/**
 * wiphy_register - register a wiphy with cfg80211
 *
 * @wiphy: The wiphy to register.
 *
 * Return: A non-negative wiphy index or a negative error code.
 */
extern int wiphy_register(struct wiphy *wiphy);

/**
 * wiphy_unregister - deregister a wiphy from cfg80211
 *
 * @wiphy: The wiphy to unregister.
 *
 * After this call, no more requests can be made with this priv
 * pointer, but the call may sleep to wait for an outstanding
 * request that is being handled.
 */
extern void wiphy_unregister(struct wiphy *wiphy);

/**
 * wiphy_free - free wiphy
 *
 * @wiphy: The wiphy to free
 */
extern void wiphy_free(struct wiphy *wiphy);

/* internal structs */
struct cfg80211_conn;
struct cfg80211_internal_bss;
struct cfg80211_cached_keys;

/**
 * struct wireless_dev - wireless device state
 *
 * For netdevs, this structure must be allocated by the driver
 * that uses the ieee80211_ptr field in struct net_device (this
 * is intentional so it can be allocated along with the netdev.)
 * It need not be registered then as netdev registration will
 * be intercepted by cfg80211 to see the new wireless device.
 *
 * For non-netdev uses, it must also be allocated by the driver
 * in response to the cfg80211 callbacks that require it, as
 * there's no netdev registration in that case it may not be
 * allocated outside of callback operations that return it.
 *
 * @wiphy: pointer to hardware description
 * @iftype: interface type
 * @list: (private) Used to collect the interfaces
 * @netdev: (private) Used to reference back to the netdev, may be %NULL
 * @identifier: (private) Identifier used in nl80211 to identify this
 *	wireless device if it has no netdev
 * @current_bss: (private) Used by the internal configuration code
 * @channel: (private) Used by the internal configuration code to track
 *	the user-set AP, monitor and WDS channel
 * @preset_chan: (private) Used by the internal configuration code to
 *	track the channel to be used for AP later
 * @bssid: (private) Used by the internal configuration code
 * @ssid: (private) Used by the internal configuration code
 * @ssid_len: (private) Used by the internal configuration code
 * @mesh_id_len: (private) Used by the internal configuration code
 * @mesh_id_up_len: (private) Used by the internal configuration code
 * @wext: (private) Used by the internal wireless extensions compat code
 * @use_4addr: indicates 4addr mode is used on this interface, must be
 *	set by driver (if supported) on add_interface BEFORE registering the
 *	netdev and may otherwise be used by driver read-only, will be update
 *	by cfg80211 on change_interface
 * @mgmt_registrations: list of registrations for management frames
 * @mgmt_registrations_lock: lock for the list
 * @mtx: mutex used to lock data in this struct
 * @cleanup_work: work struct used for cleanup that can't be done directly
 * @beacon_interval: beacon interval used on this device for transmitting
 *	beacons, 0 when not valid
 * @address: The address for this device, valid only if @netdev is %NULL
 * @p2p_started: true if this is a P2P Device that has been started
 * @cac_started: true if DFS channel availability check has been started
 * @cac_start_time: timestamp (jiffies) when the dfs state was entered.
 */
struct wireless_dev {
	struct wiphy *wiphy;
	enum nl80211_iftype iftype;

	/* the remainder of this struct should be private to cfg80211 */
	struct list_head list;
	struct net_device *netdev;

	u32 identifier;

	struct list_head mgmt_registrations;
	spinlock_t mgmt_registrations_lock;

	struct mutex mtx;

	struct work_struct cleanup_work;

	bool use_4addr, p2p_started;

	u8 address[ETH_ALEN] __aligned(sizeof(u16));

	/* currently used for IBSS and SME - might be rearranged later */
	u8 ssid[IEEE80211_MAX_SSID_LEN];
	u8 ssid_len, mesh_id_len, mesh_id_up_len;
	enum {
		CFG80211_SME_IDLE,
		CFG80211_SME_CONNECTING,
		CFG80211_SME_CONNECTED,
	} sme_state;
	struct cfg80211_conn *conn;
	struct cfg80211_cached_keys *connect_keys;

	struct list_head event_list;
	spinlock_t event_lock;

	struct cfg80211_internal_bss *current_bss; /* associated / joined */
	struct cfg80211_chan_def preset_chandef;

	/* for AP and mesh channel tracking */
	struct ieee80211_channel *channel;

	bool ibss_fixed;

	bool ps;
	int ps_timeout;

	int beacon_interval;

	u32 ap_unexpected_nlportid;

	bool cac_started;
	unsigned long cac_start_time;

#ifdef CONFIG_CFG80211_WEXT
	/* wext data */
	struct {
		struct cfg80211_ibss_params ibss;
		struct cfg80211_connect_params connect;
		struct cfg80211_cached_keys *keys;
		u8 *ie;
		size_t ie_len;
		u8 bssid[ETH_ALEN], prev_bssid[ETH_ALEN];
		u8 ssid[IEEE80211_MAX_SSID_LEN];
		s8 default_key, default_mgmt_key;
		bool prev_bssid_valid;
	} wext;
#endif
};

static inline u8 *wdev_address(struct wireless_dev *wdev)
{
	if (wdev->netdev)
		return wdev->netdev->dev_addr;
	return wdev->address;
}

/**
 * wdev_priv - return wiphy priv from wireless_dev
 *
 * @wdev: The wireless device whose wiphy's priv pointer to return
 * Return: The wiphy priv of @wdev.
 */
static inline void *wdev_priv(struct wireless_dev *wdev)
{
	BUG_ON(!wdev);
	return wiphy_priv(wdev->wiphy);
}

/**
 * DOC: Utility functions
 *
 * cfg80211 offers a number of utility functions that can be useful.
 */

/**
 * ieee80211_channel_to_frequency - convert channel number to frequency
 * @chan: channel number
 * @band: band, necessary due to channel number overlap
 * Return: The corresponding frequency (in MHz), or 0 if the conversion failed.
 */
extern int ieee80211_channel_to_frequency(int chan, enum ieee80211_band band);

/**
 * ieee80211_frequency_to_channel - convert frequency to channel number
 * @freq: center frequency
 * Return: The corresponding channel, or 0 if the conversion failed.
 */
extern int ieee80211_frequency_to_channel(int freq);

/*
 * Name indirection necessary because the ieee80211 code also has
 * a function named "ieee80211_get_channel", so if you include
 * cfg80211's header file you get cfg80211's version, if you try
 * to include both header files you'll (rightfully!) get a symbol
 * clash.
 */
extern struct ieee80211_channel *__ieee80211_get_channel(struct wiphy *wiphy,
							 int freq);
/**
 * ieee80211_get_channel - get channel struct from wiphy for specified frequency
 * @wiphy: the struct wiphy to get the channel for
 * @freq: the center frequency of the channel
 * Return: The channel struct from @wiphy at @freq.
 */
static inline struct ieee80211_channel *
ieee80211_get_channel(struct wiphy *wiphy, int freq)
{
	return __ieee80211_get_channel(wiphy, freq);
}

/**
 * ieee80211_get_response_rate - get basic rate for a given rate
 *
 * @sband: the band to look for rates in
 * @basic_rates: bitmap of basic rates
 * @bitrate: the bitrate for which to find the basic rate
 *
 * Return: The basic rate corresponding to a given bitrate, that
 * is the next lower bitrate contained in the basic rate map,
 * which is, for this function, given as a bitmap of indices of
 * rates in the band's bitrate table.
 */
struct ieee80211_rate *
ieee80211_get_response_rate(struct ieee80211_supported_band *sband,
			    u32 basic_rates, int bitrate);

/*
 * Radiotap parsing functions -- for controlled injection support
 *
 * Implemented in net/wireless/radiotap.c
 * Documentation in Documentation/networking/radiotap-headers.txt
 */

struct radiotap_align_size {
	uint8_t align:4, size:4;
};

struct ieee80211_radiotap_namespace {
	const struct radiotap_align_size *align_size;
	int n_bits;
	uint32_t oui;
	uint8_t subns;
};

struct ieee80211_radiotap_vendor_namespaces {
	const struct ieee80211_radiotap_namespace *ns;
	int n_ns;
};

/**
 * struct ieee80211_radiotap_iterator - tracks walk thru present radiotap args
 * @this_arg_index: index of current arg, valid after each successful call
 *	to ieee80211_radiotap_iterator_next()
 * @this_arg: pointer to current radiotap arg; it is valid after each
 *	call to ieee80211_radiotap_iterator_next() but also after
 *	ieee80211_radiotap_iterator_init() where it will point to
 *	the beginning of the actual data portion
 * @this_arg_size: length of the current arg, for convenience
 * @current_namespace: pointer to the current namespace definition
 *	(or internally %NULL if the current namespace is unknown)
 * @is_radiotap_ns: indicates whether the current namespace is the default
 *	radiotap namespace or not
 *
 * @_rtheader: pointer to the radiotap header we are walking through
 * @_max_length: length of radiotap header in cpu byte ordering
 * @_arg_index: next argument index
 * @_arg: next argument pointer
 * @_next_bitmap: internal pointer to next present u32
 * @_bitmap_shifter: internal shifter for curr u32 bitmap, b0 set == arg present
 * @_vns: vendor namespace definitions
 * @_next_ns_data: beginning of the next namespace's data
 * @_reset_on_ext: internal; reset the arg index to 0 when going to the
 *	next bitmap word
 *
 * Describes the radiotap parser state. Fields prefixed with an underscore
 * must not be used by users of the parser, only by the parser internally.
 */

struct ieee80211_radiotap_iterator {
	struct ieee80211_radiotap_header *_rtheader;
	const struct ieee80211_radiotap_vendor_namespaces *_vns;
	const struct ieee80211_radiotap_namespace *current_namespace;

	unsigned char *_arg, *_next_ns_data;
	__le32 *_next_bitmap;

	unsigned char *this_arg;
	int this_arg_index;
	int this_arg_size;

	int is_radiotap_ns;

	int _max_length;
	int _arg_index;
	uint32_t _bitmap_shifter;
	int _reset_on_ext;
};

extern int ieee80211_radiotap_iterator_init(
	struct ieee80211_radiotap_iterator *iterator,
	struct ieee80211_radiotap_header *radiotap_header,
	int max_length, const struct ieee80211_radiotap_vendor_namespaces *vns);

extern int ieee80211_radiotap_iterator_next(
	struct ieee80211_radiotap_iterator *iterator);


extern const unsigned char rfc1042_header[6];
extern const unsigned char bridge_tunnel_header[6];

/**
 * ieee80211_get_hdrlen_from_skb - get header length from data
 *
 * @skb: the frame
 *
 * Given an skb with a raw 802.11 header at the data pointer this function
 * returns the 802.11 header length.
 *
 * Return: The 802.11 header length in bytes (not including encryption
 * headers). Or 0 if the data in the sk_buff is too short to contain a valid
 * 802.11 header.
 */
unsigned int ieee80211_get_hdrlen_from_skb(const struct sk_buff *skb);

/**
 * ieee80211_hdrlen - get header length in bytes from frame control
 * @fc: frame control field in little-endian format
 * Return: The header length in bytes.
 */
unsigned int __attribute_const__ ieee80211_hdrlen(__le16 fc);

/**
 * ieee80211_get_mesh_hdrlen - get mesh extension header length
 * @meshhdr: the mesh extension header, only the flags field
 *	(first byte) will be accessed
 * Return: The length of the extension header, which is always at
 * least 6 bytes and at most 18 if address 5 and 6 are present.
 */
unsigned int ieee80211_get_mesh_hdrlen(struct ieee80211s_hdr *meshhdr);

/**
 * DOC: Data path helpers
 *
 * In addition to generic utilities, cfg80211 also offers
 * functions that help implement the data path for devices
 * that do not do the 802.11/802.3 conversion on the device.
 */

/**
 * ieee80211_data_to_8023 - convert an 802.11 data frame to 802.3
 * @skb: the 802.11 data frame
 * @addr: the device MAC address
 * @iftype: the virtual interface type
 * Return: 0 on success. Non-zero on error.
 */
int ieee80211_data_to_8023(struct sk_buff *skb, const u8 *addr,
			   enum nl80211_iftype iftype);

/**
 * ieee80211_data_from_8023 - convert an 802.3 frame to 802.11
 * @skb: the 802.3 frame
 * @addr: the device MAC address
 * @iftype: the virtual interface type
 * @bssid: the network bssid (used only for iftype STATION and ADHOC)
 * @qos: build 802.11 QoS data frame
 * Return: 0 on success, or a negative error code.
 */
int ieee80211_data_from_8023(struct sk_buff *skb, const u8 *addr,
			     enum nl80211_iftype iftype, u8 *bssid, bool qos);

/**
 * ieee80211_amsdu_to_8023s - decode an IEEE 802.11n A-MSDU frame
 *
 * Decode an IEEE 802.11n A-MSDU frame and convert it to a list of
 * 802.3 frames. The @list will be empty if the decode fails. The
 * @skb is consumed after the function returns.
 *
 * @skb: The input IEEE 802.11n A-MSDU frame.
 * @list: The output list of 802.3 frames. It must be allocated and
 *	initialized by by the caller.
 * @addr: The device MAC address.
 * @iftype: The device interface type.
 * @extra_headroom: The hardware extra headroom for SKBs in the @list.
 * @has_80211_header: Set it true if SKB is with IEEE 802.11 header.
 */
void ieee80211_amsdu_to_8023s(struct sk_buff *skb, struct sk_buff_head *list,
			      const u8 *addr, enum nl80211_iftype iftype,
			      const unsigned int extra_headroom,
			      bool has_80211_header);

/**
 * cfg80211_classify8021d - determine the 802.1p/1d tag for a data frame
 * @skb: the data frame
 * Return: The 802.1p/1d tag.
 */
unsigned int cfg80211_classify8021d(struct sk_buff *skb);

/**
 * cfg80211_find_ie - find information element in data
 *
 * @eid: element ID
 * @ies: data consisting of IEs
 * @len: length of data
 *
 * Return: %NULL if the element ID could not be found or if
 * the element is invalid (claims to be longer than the given
 * data), or a pointer to the first byte of the requested
 * element, that is the byte containing the element ID.
 *
 * Note: There are no checks on the element length other than
 * having to fit into the given data.
 */
const u8 *cfg80211_find_ie(u8 eid, const u8 *ies, int len);

/**
 * cfg80211_find_vendor_ie - find vendor specific information element in data
 *
 * @oui: vendor OUI
 * @oui_type: vendor-specific OUI type
 * @ies: data consisting of IEs
 * @len: length of data
 *
 * Return: %NULL if the vendor specific element ID could not be found or if the
 * element is invalid (claims to be longer than the given data), or a pointer to
 * the first byte of the requested element, that is the byte containing the
 * element ID.
 *
 * Note: There are no checks on the element length other than having to fit into
 * the given data.
 */
const u8 *cfg80211_find_vendor_ie(unsigned int oui, u8 oui_type,
				  const u8 *ies, int len);

/**
 * DOC: Regulatory enforcement infrastructure
 *
 * TODO
 */

/**
 * regulatory_hint - driver hint to the wireless core a regulatory domain
 * @wiphy: the wireless device giving the hint (used only for reporting
 *	conflicts)
 * @alpha2: the ISO/IEC 3166 alpha2 the driver claims its regulatory domain
 * 	should be in. If @rd is set this should be NULL. Note that if you
 * 	set this to NULL you should still set rd->alpha2 to some accepted
 * 	alpha2.
 *
 * Wireless drivers can use this function to hint to the wireless core
 * what it believes should be the current regulatory domain by
 * giving it an ISO/IEC 3166 alpha2 country code it knows its regulatory
 * domain should be in or by providing a completely build regulatory domain.
 * If the driver provides an ISO/IEC 3166 alpha2 userspace will be queried
 * for a regulatory domain structure for the respective country.
 *
 * The wiphy must have been registered to cfg80211 prior to this call.
 * For cfg80211 drivers this means you must first use wiphy_register(),
 * for mac80211 drivers you must first use ieee80211_register_hw().
 *
 * Drivers should check the return value, its possible you can get
 * an -ENOMEM.
 *
 * Return: 0 on success. -ENOMEM.
 */
extern int regulatory_hint(struct wiphy *wiphy, const char *alpha2);

/**
 * wiphy_apply_custom_regulatory - apply a custom driver regulatory domain
 * @wiphy: the wireless device we want to process the regulatory domain on
 * @regd: the custom regulatory domain to use for this wiphy
 *
 * Drivers can sometimes have custom regulatory domains which do not apply
 * to a specific country. Drivers can use this to apply such custom regulatory
 * domains. This routine must be called prior to wiphy registration. The
 * custom regulatory domain will be trusted completely and as such previous
 * default channel settings will be disregarded. If no rule is found for a
 * channel on the regulatory domain the channel will be disabled.
 */
extern void wiphy_apply_custom_regulatory(
	struct wiphy *wiphy,
	const struct ieee80211_regdomain *regd);

/**
 * freq_reg_info - get regulatory information for the given frequency
 * @wiphy: the wiphy for which we want to process this rule for
 * @center_freq: Frequency in KHz for which we want regulatory information for
 *
 * Use this function to get the regulatory rule for a specific frequency on
 * a given wireless device. If the device has a specific regulatory domain
 * it wants to follow we respect that unless a country IE has been received
 * and processed already.
 *
 * Return: A valid pointer, or, when an error occurs, for example if no rule
 * can be found, the return value is encoded using ERR_PTR(). Use IS_ERR() to
 * check and PTR_ERR() to obtain the numeric return value. The numeric return
 * value will be -ERANGE if we determine the given center_freq does not even
 * have a regulatory rule for a frequency range in the center_freq's band.
 * See freq_in_rule_band() for our current definition of a band -- this is
 * purely subjective and right now it's 802.11 specific.
 */
const struct ieee80211_reg_rule *freq_reg_info(struct wiphy *wiphy,
					       u32 center_freq);

/*
 * callbacks for asynchronous cfg80211 methods, notification
 * functions and BSS handling helpers
 */

/**
 * cfg80211_scan_done - notify that scan finished
 *
 * @request: the corresponding scan request
 * @aborted: set to true if the scan was aborted for any reason,
 *	userspace will be notified of that
 */
void cfg80211_scan_done(struct cfg80211_scan_request *request, bool aborted);

/**
 * cfg80211_sched_scan_results - notify that new scan results are available
 *
 * @wiphy: the wiphy which got scheduled scan results
 */
void cfg80211_sched_scan_results(struct wiphy *wiphy);

/**
 * cfg80211_sched_scan_stopped - notify that the scheduled scan has stopped
 *
 * @wiphy: the wiphy on which the scheduled scan stopped
 *
 * The driver can call this function to inform cfg80211 that the
 * scheduled scan had to be stopped, for whatever reason.  The driver
 * is then called back via the sched_scan_stop operation when done.
 */
void cfg80211_sched_scan_stopped(struct wiphy *wiphy);

/**
 * cfg80211_inform_bss_frame - inform cfg80211 of a received BSS frame
 *
 * @wiphy: the wiphy reporting the BSS
 * @channel: The channel the frame was received on
 * @mgmt: the management frame (probe response or beacon)
 * @len: length of the management frame
 * @signal: the signal strength, type depends on the wiphy's signal_type
 * @gfp: context flags
 *
 * This informs cfg80211 that BSS information was found and
 * the BSS should be updated/added.
 *
 * Return: A referenced struct, must be released with cfg80211_put_bss()!
 * Or %NULL on error.
 */
struct cfg80211_bss * __must_check
cfg80211_inform_bss_frame(struct wiphy *wiphy,
			  struct ieee80211_channel *channel,
			  struct ieee80211_mgmt *mgmt, size_t len,
			  s32 signal, gfp_t gfp);

/**
 * cfg80211_inform_bss - inform cfg80211 of a new BSS
 *
 * @wiphy: the wiphy reporting the BSS
 * @channel: The channel the frame was received on
 * @bssid: the BSSID of the BSS
 * @tsf: the TSF sent by the peer in the beacon/probe response (or 0)
 * @capability: the capability field sent by the peer
 * @beacon_interval: the beacon interval announced by the peer
 * @ie: additional IEs sent by the peer
 * @ielen: length of the additional IEs
 * @signal: the signal strength, type depends on the wiphy's signal_type
 * @gfp: context flags
 *
 * This informs cfg80211 that BSS information was found and
 * the BSS should be updated/added.
 *
 * Return: A referenced struct, must be released with cfg80211_put_bss()!
 * Or %NULL on error.
 */
struct cfg80211_bss * __must_check
cfg80211_inform_bss(struct wiphy *wiphy,
		    struct ieee80211_channel *channel,
		    const u8 *bssid, u64 tsf, u16 capability,
		    u16 beacon_interval, const u8 *ie, size_t ielen,
		    s32 signal, gfp_t gfp);

struct cfg80211_bss *cfg80211_get_bss(struct wiphy *wiphy,
				      struct ieee80211_channel *channel,
				      const u8 *bssid,
				      const u8 *ssid, size_t ssid_len,
				      u16 capa_mask, u16 capa_val);
static inline struct cfg80211_bss *
cfg80211_get_ibss(struct wiphy *wiphy,
		  struct ieee80211_channel *channel,
		  const u8 *ssid, size_t ssid_len)
{
	return cfg80211_get_bss(wiphy, channel, NULL, ssid, ssid_len,
				WLAN_CAPABILITY_IBSS, WLAN_CAPABILITY_IBSS);
}

/**
 * cfg80211_ref_bss - reference BSS struct
 * @wiphy: the wiphy this BSS struct belongs to
 * @bss: the BSS struct to reference
 *
 * Increments the refcount of the given BSS struct.
 */
void cfg80211_ref_bss(struct wiphy *wiphy, struct cfg80211_bss *bss);

/**
 * cfg80211_put_bss - unref BSS struct
 * @wiphy: the wiphy this BSS struct belongs to
 * @bss: the BSS struct
 *
 * Decrements the refcount of the given BSS struct.
 */
void cfg80211_put_bss(struct wiphy *wiphy, struct cfg80211_bss *bss);

/**
 * cfg80211_unlink_bss - unlink BSS from internal data structures
 * @wiphy: the wiphy
 * @bss: the bss to remove
 *
 * This function removes the given BSS from the internal data structures
 * thereby making it no longer show up in scan results etc. Use this
 * function when you detect a BSS is gone. Normally BSSes will also time
 * out, so it is not necessary to use this function at all.
 */
void cfg80211_unlink_bss(struct wiphy *wiphy, struct cfg80211_bss *bss);

/**
 * cfg80211_send_rx_auth - notification of processed authentication
 * @dev: network device
 * @buf: authentication frame (header + body)
 * @len: length of the frame data
 *
 * This function is called whenever an authentication has been processed in
 * station mode. The driver is required to call either this function or
 * cfg80211_send_auth_timeout() to indicate the result of cfg80211_ops::auth()
 * call. This function may sleep.
 */
void cfg80211_send_rx_auth(struct net_device *dev, const u8 *buf, size_t len);

/**
 * cfg80211_send_auth_timeout - notification of timed out authentication
 * @dev: network device
 * @addr: The MAC address of the device with which the authentication timed out
 *
 * This function may sleep.
 */
void cfg80211_send_auth_timeout(struct net_device *dev, const u8 *addr);

/**
 * cfg80211_send_rx_assoc - notification of processed association
 * @dev: network device
 * @bss: the BSS struct association was requested for, the struct reference
 *	is owned by cfg80211 after this call
 * @buf: (re)association response frame (header + body)
 * @len: length of the frame data
 *
 * This function is called whenever a (re)association response has been
 * processed in station mode. The driver is required to call either this
 * function or cfg80211_send_assoc_timeout() to indicate the result of
 * cfg80211_ops::assoc() call. This function may sleep.
 */
void cfg80211_send_rx_assoc(struct net_device *dev, struct cfg80211_bss *bss,
			    const u8 *buf, size_t len);

/**
 * cfg80211_send_assoc_timeout - notification of timed out association
 * @dev: network device
 * @addr: The MAC address of the device with which the association timed out
 *
 * This function may sleep.
 */
void cfg80211_send_assoc_timeout(struct net_device *dev, const u8 *addr);

/**
 * cfg80211_send_deauth - notification of processed deauthentication
 * @dev: network device
 * @buf: deauthentication frame (header + body)
 * @len: length of the frame data
 *
 * This function is called whenever deauthentication has been processed in
 * station mode. This includes both received deauthentication frames and
 * locally generated ones. This function may sleep.
 */
void cfg80211_send_deauth(struct net_device *dev, const u8 *buf, size_t len);

/**
 * __cfg80211_send_deauth - notification of processed deauthentication
 * @dev: network device
 * @buf: deauthentication frame (header + body)
 * @len: length of the frame data
 *
 * Like cfg80211_send_deauth(), but doesn't take the wdev lock.
 */
void __cfg80211_send_deauth(struct net_device *dev, const u8 *buf, size_t len);

/**
 * cfg80211_send_disassoc - notification of processed disassociation
 * @dev: network device
 * @buf: disassociation response frame (header + body)
 * @len: length of the frame data
 *
 * This function is called whenever disassociation has been processed in
 * station mode. This includes both received disassociation frames and locally
 * generated ones. This function may sleep.
 */
void cfg80211_send_disassoc(struct net_device *dev, const u8 *buf, size_t len);

/**
 * __cfg80211_send_disassoc - notification of processed disassociation
 * @dev: network device
 * @buf: disassociation response frame (header + body)
 * @len: length of the frame data
 *
 * Like cfg80211_send_disassoc(), but doesn't take the wdev lock.
 */
void __cfg80211_send_disassoc(struct net_device *dev, const u8 *buf,
	size_t len);

/**
 * cfg80211_send_unprot_deauth - notification of unprotected deauthentication
 * @dev: network device
 * @buf: deauthentication frame (header + body)
 * @len: length of the frame data
 *
 * This function is called whenever a received Deauthentication frame has been
 * dropped in station mode because of MFP being used but the Deauthentication
 * frame was not protected. This function may sleep.
 */
void cfg80211_send_unprot_deauth(struct net_device *dev, const u8 *buf,
				 size_t len);

/**
 * cfg80211_send_unprot_disassoc - notification of unprotected disassociation
 * @dev: network device
 * @buf: disassociation frame (header + body)
 * @len: length of the frame data
 *
 * This function is called whenever a received Disassociation frame has been
 * dropped in station mode because of MFP being used but the Disassociation
 * frame was not protected. This function may sleep.
 */
void cfg80211_send_unprot_disassoc(struct net_device *dev, const u8 *buf,
				   size_t len);

/**
 * cfg80211_michael_mic_failure - notification of Michael MIC failure (TKIP)
 * @dev: network device
 * @addr: The source MAC address of the frame
 * @key_type: The key type that the received frame used
 * @key_id: Key identifier (0..3). Can be -1 if missing.
 * @tsc: The TSC value of the frame that generated the MIC failure (6 octets)
 * @gfp: allocation flags
 *
 * This function is called whenever the local MAC detects a MIC failure in a
 * received frame. This matches with MLME-MICHAELMICFAILURE.indication()
 * primitive.
 */
void cfg80211_michael_mic_failure(struct net_device *dev, const u8 *addr,
				  enum nl80211_key_type key_type, int key_id,
				  const u8 *tsc, gfp_t gfp);

/**
 * cfg80211_ibss_joined - notify cfg80211 that device joined an IBSS
 *
 * @dev: network device
 * @bssid: the BSSID of the IBSS joined
 * @gfp: allocation flags
 *
 * This function notifies cfg80211 that the device joined an IBSS or
 * switched to a different BSSID. Before this function can be called,
 * either a beacon has to have been received from the IBSS, or one of
 * the cfg80211_inform_bss{,_frame} functions must have been called
 * with the locally generated beacon -- this guarantees that there is
 * always a scan result for this IBSS. cfg80211 will handle the rest.
 */
void cfg80211_ibss_joined(struct net_device *dev, const u8 *bssid, gfp_t gfp);

/**
 * cfg80211_notify_new_candidate - notify cfg80211 of a new mesh peer candidate
 *
 * @dev: network device
 * @macaddr: the MAC address of the new candidate
 * @ie: information elements advertised by the peer candidate
 * @ie_len: lenght of the information elements buffer
 * @gfp: allocation flags
 *
 * This function notifies cfg80211 that the mesh peer candidate has been
 * detected, most likely via a beacon or, less likely, via a probe response.
 * cfg80211 then sends a notification to userspace.
 */
void cfg80211_notify_new_peer_candidate(struct net_device *dev,
		const u8 *macaddr, const u8 *ie, u8 ie_len, gfp_t gfp);

/**
 * DOC: RFkill integration
 *
 * RFkill integration in cfg80211 is almost invisible to drivers,
 * as cfg80211 automatically registers an rfkill instance for each
 * wireless device it knows about. Soft kill is also translated
 * into disconnecting and turning all interfaces off, drivers are
 * expected to turn off the device when all interfaces are down.
 *
 * However, devices may have a hard RFkill line, in which case they
 * also need to interact with the rfkill subsystem, via cfg80211.
 * They can do this with a few helper functions documented here.
 */

/**
 * wiphy_rfkill_set_hw_state - notify cfg80211 about hw block state
 * @wiphy: the wiphy
 * @blocked: block status
 */
void wiphy_rfkill_set_hw_state(struct wiphy *wiphy, bool blocked);

/**
 * wiphy_rfkill_start_polling - start polling rfkill
 * @wiphy: the wiphy
 */
void wiphy_rfkill_start_polling(struct wiphy *wiphy);

/**
 * wiphy_rfkill_stop_polling - stop polling rfkill
 * @wiphy: the wiphy
 */
void wiphy_rfkill_stop_polling(struct wiphy *wiphy);

#ifdef CONFIG_NL80211_TESTMODE
/**
 * DOC: Test mode
 *
 * Test mode is a set of utility functions to allow drivers to
 * interact with driver-specific tools to aid, for instance,
 * factory programming.
 *
 * This chapter describes how drivers interact with it, for more
 * information see the nl80211 book's chapter on it.
 */

/**
 * cfg80211_testmode_alloc_reply_skb - allocate testmode reply
 * @wiphy: the wiphy
 * @approxlen: an upper bound of the length of the data that will
 *	be put into the skb
 *
 * This function allocates and pre-fills an skb for a reply to
 * the testmode command. Since it is intended for a reply, calling
 * it outside of the @testmode_cmd operation is invalid.
 *
 * The returned skb is pre-filled with the wiphy index and set up in
 * a way that any data that is put into the skb (with skb_put(),
 * nla_put() or similar) will end up being within the
 * %NL80211_ATTR_TESTDATA attribute, so all that needs to be done
 * with the skb is adding data for the corresponding userspace tool
 * which can then read that data out of the testdata attribute. You
 * must not modify the skb in any other way.
 *
 * When done, call cfg80211_testmode_reply() with the skb and return
 * its error code as the result of the @testmode_cmd operation.
 *
 * Return: An allocated and pre-filled skb. %NULL if any errors happen.
 */
struct sk_buff *cfg80211_testmode_alloc_reply_skb(struct wiphy *wiphy,
						  int approxlen);

/**
 * cfg80211_testmode_reply - send the reply skb
 * @skb: The skb, must have been allocated with
 *	cfg80211_testmode_alloc_reply_skb()
 *
 * Since calling this function will usually be the last thing
 * before returning from the @testmode_cmd you should return
 * the error code.  Note that this function consumes the skb
 * regardless of the return value.
 *
 * Return: An error code or 0 on success.
 */
int cfg80211_testmode_reply(struct sk_buff *skb);

/**
 * cfg80211_testmode_alloc_event_skb - allocate testmode event
 * @wiphy: the wiphy
 * @approxlen: an upper bound of the length of the data that will
 *	be put into the skb
 * @gfp: allocation flags
 *
 * This function allocates and pre-fills an skb for an event on the
 * testmode multicast group.
 *
 * The returned skb is set up in the same way as with
 * cfg80211_testmode_alloc_reply_skb() but prepared for an event. As
 * there, you should simply add data to it that will then end up in the
 * %NL80211_ATTR_TESTDATA attribute. Again, you must not modify the skb
 * in any other way.
 *
 * When done filling the skb, call cfg80211_testmode_event() with the
 * skb to send the event.
 *
 * Return: An allocated and pre-filled skb. %NULL if any errors happen.
 */
struct sk_buff *cfg80211_testmode_alloc_event_skb(struct wiphy *wiphy,
						  int approxlen, gfp_t gfp);

/**
 * cfg80211_testmode_event - send the event
 * @skb: The skb, must have been allocated with
 *	cfg80211_testmode_alloc_event_skb()
 * @gfp: allocation flags
 *
 * This function sends the given @skb, which must have been allocated
 * by cfg80211_testmode_alloc_event_skb(), as an event. It always
 * consumes it.
 */
void cfg80211_testmode_event(struct sk_buff *skb, gfp_t gfp);

#define CFG80211_TESTMODE_CMD(cmd)	.testmode_cmd = (cmd),
#define CFG80211_TESTMODE_DUMP(cmd)	.testmode_dump = (cmd),
#else
#define CFG80211_TESTMODE_CMD(cmd)
#define CFG80211_TESTMODE_DUMP(cmd)
#endif

/**
 * cfg80211_connect_result - notify cfg80211 of connection result
 *
 * @dev: network device
 * @bssid: the BSSID of the AP
 * @req_ie: association request IEs (maybe be %NULL)
 * @req_ie_len: association request IEs length
 * @resp_ie: association response IEs (may be %NULL)
 * @resp_ie_len: assoc response IEs length
 * @status: status code, 0 for successful connection, use
 *	%WLAN_STATUS_UNSPECIFIED_FAILURE if your device cannot give you
 *	the real status code for failures.
 * @gfp: allocation flags
 *
 * It should be called by the underlying driver whenever connect() has
 * succeeded.
 */
void cfg80211_connect_result(struct net_device *dev, const u8 *bssid,
			     const u8 *req_ie, size_t req_ie_len,
			     const u8 *resp_ie, size_t resp_ie_len,
			     u16 status, gfp_t gfp);

/**
 * cfg80211_roamed - notify cfg80211 of roaming
 *
 * @dev: network device
 * @channel: the channel of the new AP
 * @bssid: the BSSID of the new AP
 * @req_ie: association request IEs (maybe be %NULL)
 * @req_ie_len: association request IEs length
 * @resp_ie: association response IEs (may be %NULL)
 * @resp_ie_len: assoc response IEs length
 * @gfp: allocation flags
 *
 * It should be called by the underlying driver whenever it roamed
 * from one AP to another while connected.
 */
void cfg80211_roamed(struct net_device *dev,
		     struct ieee80211_channel *channel,
		     const u8 *bssid,
		     const u8 *req_ie, size_t req_ie_len,
		     const u8 *resp_ie, size_t resp_ie_len, gfp_t gfp);

/**
 * cfg80211_roamed_bss - notify cfg80211 of roaming
 *
 * @dev: network device
 * @bss: entry of bss to which STA got roamed
 * @req_ie: association request IEs (maybe be %NULL)
 * @req_ie_len: association request IEs length
 * @resp_ie: association response IEs (may be %NULL)
 * @resp_ie_len: assoc response IEs length
 * @gfp: allocation flags
 *
 * This is just a wrapper to notify cfg80211 of roaming event with driver
 * passing bss to avoid a race in timeout of the bss entry. It should be
 * called by the underlying driver whenever it roamed from one AP to another
 * while connected. Drivers which have roaming implemented in firmware
 * may use this function to avoid a race in bss entry timeout where the bss
 * entry of the new AP is seen in the driver, but gets timed out by the time
 * it is accessed in __cfg80211_roamed() due to delay in scheduling
 * rdev->event_work. In case of any failures, the reference is released
 * either in cfg80211_roamed_bss() or in __cfg80211_romed(), Otherwise,
 * it will be released while diconneting from the current bss.
 */
void cfg80211_roamed_bss(struct net_device *dev, struct cfg80211_bss *bss,
			 const u8 *req_ie, size_t req_ie_len,
			 const u8 *resp_ie, size_t resp_ie_len, gfp_t gfp);

/**
 * cfg80211_disconnected - notify cfg80211 that connection was dropped
 *
 * @dev: network device
 * @ie: information elements of the deauth/disassoc frame (may be %NULL)
 * @ie_len: length of IEs
 * @reason: reason code for the disconnection, set it to 0 if unknown
 * @gfp: allocation flags
 *
 * After it calls this function, the driver should enter an idle state
 * and not try to connect to any AP any more.
 */
void cfg80211_disconnected(struct net_device *dev, u16 reason,
			   u8 *ie, size_t ie_len, gfp_t gfp);

/**
 * cfg80211_ready_on_channel - notification of remain_on_channel start
 * @wdev: wireless device
 * @cookie: the request cookie
 * @chan: The current channel (from remain_on_channel request)
 * @duration: Duration in milliseconds that the driver intents to remain on the
 *	channel
 * @gfp: allocation flags
 */
void cfg80211_ready_on_channel(struct wireless_dev *wdev, u64 cookie,
			       struct ieee80211_channel *chan,
			       unsigned int duration, gfp_t gfp);

/**
 * cfg80211_remain_on_channel_expired - remain_on_channel duration expired
 * @wdev: wireless device
 * @cookie: the request cookie
 * @chan: The current channel (from remain_on_channel request)
 * @gfp: allocation flags
 */
void cfg80211_remain_on_channel_expired(struct wireless_dev *wdev, u64 cookie,
					struct ieee80211_channel *chan,
					gfp_t gfp);


/**
 * cfg80211_new_sta - notify userspace about station
 *
 * @dev: the netdev
 * @mac_addr: the station's address
 * @sinfo: the station information
 * @gfp: allocation flags
 */
void cfg80211_new_sta(struct net_device *dev, const u8 *mac_addr,
		      struct station_info *sinfo, gfp_t gfp);

/**
 * cfg80211_del_sta - notify userspace about deletion of a station
 *
 * @dev: the netdev
 * @mac_addr: the station's address
 * @gfp: allocation flags
 */
void cfg80211_del_sta(struct net_device *dev, const u8 *mac_addr, gfp_t gfp);

/**
 * cfg80211_conn_failed - connection request failed notification
 *
 * @dev: the netdev
 * @mac_addr: the station's address
 * @reason: the reason for connection failure
 * @gfp: allocation flags
 *
 * Whenever a station tries to connect to an AP and if the station
 * could not connect to the AP as the AP has rejected the connection
 * for some reasons, this function is called.
 *
 * The reason for connection failure can be any of the value from
 * nl80211_connect_failed_reason enum
 */
void cfg80211_conn_failed(struct net_device *dev, const u8 *mac_addr,
			  enum nl80211_connect_failed_reason reason,
			  gfp_t gfp);

/**
 * cfg80211_rx_mgmt - notification of received, unprocessed management frame
 * @wdev: wireless device receiving the frame
 * @freq: Frequency on which the frame was received in MHz
 * @sig_dbm: signal strength in mBm, or 0 if unknown
 * @buf: Management frame (header + body)
 * @len: length of the frame data
 * @gfp: context flags
 *
 * This function is called whenever an Action frame is received for a station
 * mode interface, but is not processed in kernel.
 *
 * Return: %true if a user space application has registered for this frame.
 * For action frames, that makes it responsible for rejecting unrecognized
 * action frames; %false otherwise, in which case for action frames the
 * driver is responsible for rejecting the frame.
 */
bool cfg80211_rx_mgmt(struct wireless_dev *wdev, int freq, int sig_dbm,
		      const u8 *buf, size_t len, gfp_t gfp);

/**
 * cfg80211_mgmt_tx_status - notification of TX status for management frame
 * @wdev: wireless device receiving the frame
 * @cookie: Cookie returned by cfg80211_ops::mgmt_tx()
 * @buf: Management frame (header + body)
 * @len: length of the frame data
 * @ack: Whether frame was acknowledged
 * @gfp: context flags
 *
 * This function is called whenever a management frame was requested to be
 * transmitted with cfg80211_ops::mgmt_tx() to report the TX status of the
 * transmission attempt.
 */
void cfg80211_mgmt_tx_status(struct wireless_dev *wdev, u64 cookie,
			     const u8 *buf, size_t len, bool ack, gfp_t gfp);


/**
 * cfg80211_cqm_rssi_notify - connection quality monitoring rssi event
 * @dev: network device
 * @rssi_event: the triggered RSSI event
 * @gfp: context flags
 *
 * This function is called when a configured connection quality monitoring
 * rssi threshold reached event occurs.
 */
void cfg80211_cqm_rssi_notify(struct net_device *dev,
			      enum nl80211_cqm_rssi_threshold_event rssi_event,
			      gfp_t gfp);

/**
 * cfg80211_radar_event - radar detection event
 * @wiphy: the wiphy
 * @chandef: chandef for the current channel
 * @gfp: context flags
 *
 * This function is called when a radar is detected on the current chanenl.
 */
void cfg80211_radar_event(struct wiphy *wiphy,
			  struct cfg80211_chan_def *chandef, gfp_t gfp);

/**
 * cfg80211_cac_event - Channel availability check (CAC) event
 * @netdev: network device
 * @event: type of event
 * @gfp: context flags
 *
 * This function is called when a Channel availability check (CAC) is finished
 * or aborted. This must be called to notify the completion of a CAC process,
 * also by full-MAC drivers.
 */
void cfg80211_cac_event(struct net_device *netdev,
			enum nl80211_radar_event event, gfp_t gfp);


/**
 * cfg80211_cqm_pktloss_notify - notify userspace about packetloss to peer
 * @dev: network device
 * @peer: peer's MAC address
 * @num_packets: how many packets were lost -- should be a fixed threshold
 *	but probably no less than maybe 50, or maybe a throughput dependent
 *	threshold (to account for temporary interference)
 * @gfp: context flags
 */
void cfg80211_cqm_pktloss_notify(struct net_device *dev,
				 const u8 *peer, u32 num_packets, gfp_t gfp);

/**
 * cfg80211_cqm_txe_notify - TX error rate event
 * @dev: network device
 * @peer: peer's MAC address
 * @num_packets: how many packets were lost
 * @rate: % of packets which failed transmission
 * @intvl: interval (in s) over which the TX failure threshold was breached.
 * @gfp: context flags
 *
 * Notify userspace when configured % TX failures over number of packets in a
 * given interval is exceeded.
 */
void cfg80211_cqm_txe_notify(struct net_device *dev, const u8 *peer,
			     u32 num_packets, u32 rate, u32 intvl, gfp_t gfp);

/**
 * cfg80211_gtk_rekey_notify - notify userspace about driver rekeying
 * @dev: network device
 * @bssid: BSSID of AP (to avoid races)
 * @replay_ctr: new replay counter
 * @gfp: allocation flags
 */
void cfg80211_gtk_rekey_notify(struct net_device *dev, const u8 *bssid,
			       const u8 *replay_ctr, gfp_t gfp);

/**
 * cfg80211_pmksa_candidate_notify - notify about PMKSA caching candidate
 * @dev: network device
 * @index: candidate index (the smaller the index, the higher the priority)
 * @bssid: BSSID of AP
 * @preauth: Whether AP advertises support for RSN pre-authentication
 * @gfp: allocation flags
 */
void cfg80211_pmksa_candidate_notify(struct net_device *dev, int index,
				     const u8 *bssid, bool preauth, gfp_t gfp);

/**
 * cfg80211_rx_spurious_frame - inform userspace about a spurious frame
 * @dev: The device the frame matched to
 * @addr: the transmitter address
 * @gfp: context flags
 *
 * This function is used in AP mode (only!) to inform userspace that
 * a spurious class 3 frame was received, to be able to deauth the
 * sender.
 * Return: %true if the frame was passed to userspace (or this failed
 * for a reason other than not having a subscription.)
 */
bool cfg80211_rx_spurious_frame(struct net_device *dev,
				const u8 *addr, gfp_t gfp);

/**
 * cfg80211_rx_unexpected_4addr_frame - inform about unexpected WDS frame
 * @dev: The device the frame matched to
 * @addr: the transmitter address
 * @gfp: context flags
 *
 * This function is used in AP mode (only!) to inform userspace that
 * an associated station sent a 4addr frame but that wasn't expected.
 * It is allowed and desirable to send this event only once for each
 * station to avoid event flooding.
 * Return: %true if the frame was passed to userspace (or this failed
 * for a reason other than not having a subscription.)
 */
bool cfg80211_rx_unexpected_4addr_frame(struct net_device *dev,
					const u8 *addr, gfp_t gfp);

/**
 * cfg80211_probe_status - notify userspace about probe status
 * @dev: the device the probe was sent on
 * @addr: the address of the peer
 * @cookie: the cookie filled in @probe_client previously
 * @acked: indicates whether probe was acked or not
 * @gfp: allocation flags
 */
void cfg80211_probe_status(struct net_device *dev, const u8 *addr,
			   u64 cookie, bool acked, gfp_t gfp);

/**
 * cfg80211_report_obss_beacon - report beacon from other APs
 * @wiphy: The wiphy that received the beacon
 * @frame: the frame
 * @len: length of the frame
 * @freq: frequency the frame was received on
 * @sig_dbm: signal strength in mBm, or 0 if unknown
 *
 * Use this function to report to userspace when a beacon was
 * received. It is not useful to call this when there is no
 * netdev that is in AP/GO mode.
 */
void cfg80211_report_obss_beacon(struct wiphy *wiphy,
				 const u8 *frame, size_t len,
				 int freq, int sig_dbm);

/**
 * cfg80211_reg_can_beacon - check if beaconing is allowed
 * @wiphy: the wiphy
 * @chandef: the channel definition
 *
 * Return: %true if there is no secondary channel or the secondary channel(s)
 * can be used for beaconing (i.e. is not a radar channel etc.)
 */
bool cfg80211_reg_can_beacon(struct wiphy *wiphy,
			     struct cfg80211_chan_def *chandef);

/*
 * cfg80211_ch_switch_notify - update wdev channel and notify userspace
 * @dev: the device which switched channels
 * @chandef: the new channel definition
 *
 * Acquires wdev_lock, so must only be called from sleepable driver context!
 */
void cfg80211_ch_switch_notify(struct net_device *dev,
			       struct cfg80211_chan_def *chandef);

/**
 * ieee80211_operating_class_to_band - convert operating class to band
 *
 * @operating_class: the operating class to convert
 * @band: band pointer to fill
 *
 * Returns %true if the conversion was successful, %false otherwise.
 */
bool ieee80211_operating_class_to_band(u8 operating_class,
				       enum ieee80211_band *band);

/*
 * cfg80211_tdls_oper_request - request userspace to perform TDLS operation
 * @dev: the device on which the operation is requested
 * @peer: the MAC address of the peer device
 * @oper: the requested TDLS operation (NL80211_TDLS_SETUP or
 *	NL80211_TDLS_TEARDOWN)
 * @reason_code: the reason code for teardown request
 * @gfp: allocation flags
 *
 * This function is used to request userspace to perform TDLS operation that
 * requires knowledge of keys, i.e., link setup or teardown when the AP
 * connection uses encryption. This is optional mechanism for the driver to use
 * if it can automatically determine when a TDLS link could be useful (e.g.,
 * based on traffic and signal strength for a peer).
 */
void cfg80211_tdls_oper_request(struct net_device *dev, const u8 *peer,
				enum nl80211_tdls_operation oper,
				u16 reason_code, gfp_t gfp);

/*
 * cfg80211_calculate_bitrate - calculate actual bitrate (in 100Kbps units)
 * @rate: given rate_info to calculate bitrate from
 *
 * return 0 if MCS index >= 32
 */
u32 cfg80211_calculate_bitrate(struct rate_info *rate);

/**
 * cfg80211_unregister_wdev - remove the given wdev
 * @wdev: struct wireless_dev to remove
 *
 * Call this function only for wdevs that have no netdev assigned,
 * e.g. P2P Devices. It removes the device from the list so that
 * it can no longer be used. It is necessary to call this function
 * even when cfg80211 requests the removal of the interface by
 * calling the del_virtual_intf() callback. The function must also
 * be called when the driver wishes to unregister the wdev, e.g.
 * when the device is unbound from the driver.
 *
 * Requires the RTNL to be held.
 */
void cfg80211_unregister_wdev(struct wireless_dev *wdev);

/**
 * struct cfg80211_ft_event - FT Information Elements
 * @ies: FT IEs
 * @ies_len: length of the FT IE in bytes
 * @target_ap: target AP's MAC address
 * @ric_ies: RIC IE
 * @ric_ies_len: length of the RIC IE in bytes
 */
struct cfg80211_ft_event_params {
	const u8 *ies;
	size_t ies_len;
	const u8 *target_ap;
	const u8 *ric_ies;
	size_t ric_ies_len;
};

/**
 * cfg80211_ft_event - notify userspace about FT IE and RIC IE
 * @netdev: network device
 * @ft_event: IE information
 */
void cfg80211_ft_event(struct net_device *netdev,
		       struct cfg80211_ft_event_params *ft_event);

/**
 * cfg80211_get_p2p_attr - find and copy a P2P attribute from IE buffer
 * @ies: the input IE buffer
 * @len: the input length
 * @attr: the attribute ID to find
 * @buf: output buffer, can be %NULL if the data isn't needed, e.g.
 *	if the function is only called to get the needed buffer size
 * @bufsize: size of the output buffer
 *
 * The function finds a given P2P attribute in the (vendor) IEs and
 * copies its contents to the given buffer.
 *
 * Return: A negative error code (-%EILSEQ or -%ENOENT) if the data is
 * malformed or the attribute can't be found (respectively), or the
 * length of the found attribute (which can be zero).
 */
int cfg80211_get_p2p_attr(const u8 *ies, unsigned int len,
			  enum ieee80211_p2p_attr_id attr,
			  u8 *buf, unsigned int bufsize);

/**
 * cfg80211_report_wowlan_wakeup - report wakeup from WoWLAN
 * @wdev: the wireless device reporting the wakeup
 * @wakeup: the wakeup report
 * @gfp: allocation flags
 *
 * This function reports that the given device woke up. If it
 * caused the wakeup, report the reason(s), otherwise you may
 * pass %NULL as the @wakeup parameter to advertise that something
 * else caused the wakeup.
 */
void cfg80211_report_wowlan_wakeup(struct wireless_dev *wdev,
				   struct cfg80211_wowlan_wakeup *wakeup,
				   gfp_t gfp);

/**
 * cfg80211_crit_proto_stopped() - indicate critical protocol stopped by driver.
 *
 * @wdev: the wireless device for which critical protocol is stopped.
 *
 * This function can be called by the driver to indicate it has reverted
 * operation back to normal. One reason could be that the duration given
 * by .crit_proto_start() has expired.
 */
void cfg80211_crit_proto_stopped(struct wireless_dev *wdev, gfp_t gfp);

/* Logging, debugging and troubleshooting/diagnostic helpers. */

/* wiphy_printk helpers, similar to dev_printk */

#define wiphy_printk(level, wiphy, format, args...)		\
	dev_printk(level, &(wiphy)->dev, format, ##args)
#define wiphy_emerg(wiphy, format, args...)			\
	dev_emerg(&(wiphy)->dev, format, ##args)
#define wiphy_alert(wiphy, format, args...)			\
	dev_alert(&(wiphy)->dev, format, ##args)
#define wiphy_crit(wiphy, format, args...)			\
	dev_crit(&(wiphy)->dev, format, ##args)
#define wiphy_err(wiphy, format, args...)			\
	dev_err(&(wiphy)->dev, format, ##args)
#define wiphy_warn(wiphy, format, args...)			\
	dev_warn(&(wiphy)->dev, format, ##args)
#define wiphy_notice(wiphy, format, args...)			\
	dev_notice(&(wiphy)->dev, format, ##args)
#define wiphy_info(wiphy, format, args...)			\
	dev_info(&(wiphy)->dev, format, ##args)

#define wiphy_debug(wiphy, format, args...)			\
	wiphy_printk(KERN_DEBUG, wiphy, format, ##args)

#define wiphy_dbg(wiphy, format, args...)			\
	dev_dbg(&(wiphy)->dev, format, ##args)

#if defined(VERBOSE_DEBUG)
#define wiphy_vdbg	wiphy_dbg
#else
#define wiphy_vdbg(wiphy, format, args...)				\
({									\
	if (0)								\
		wiphy_printk(KERN_DEBUG, wiphy, format, ##args);	\
	0;								\
})
#endif

/*
 * wiphy_WARN() acts like wiphy_printk(), but with the key difference
 * of using a WARN/WARN_ON to get the message out, including the
 * file/line information and a backtrace.
 */
#define wiphy_WARN(wiphy, format, args...)			\
	WARN(1, "wiphy: %s\n" format, wiphy_name(wiphy), ##args);

#endif /* __NET_CFG80211_H */<|MERGE_RESOLUTION|>--- conflicted
+++ resolved
@@ -2237,15 +2237,12 @@
 					 struct cfg80211_chan_def *chandef);
 	int	(*update_ft_ies)(struct wiphy *wiphy, struct net_device *dev,
 				 struct cfg80211_update_ft_ies_params *ftie);
-<<<<<<< HEAD
-=======
 	int	(*crit_proto_start)(struct wiphy *wiphy,
 				    struct wireless_dev *wdev,
 				    enum nl80211_crit_proto_id protocol,
 				    u16 duration);
 	void	(*crit_proto_stop)(struct wiphy *wiphy,
 				   struct wireless_dev *wdev);
->>>>>>> b006ed54
 };
 
 /*
