/* SPDX-License-Identifier: GPL-2.0+ WITH Linux-syscall-note */
/*
 * PTP 1588 clock support - user space interface
 *
 * Copyright (C) 2010 OMICRON electronics GmbH
 *
 *  This program is free software; you can redistribute it and/or modify
 *  it under the terms of the GNU General Public License as published by
 *  the Free Software Foundation; either version 2 of the License, or
 *  (at your option) any later version.
 *
 *  This program is distributed in the hope that it will be useful,
 *  but WITHOUT ANY WARRANTY; without even the implied warranty of
 *  MERCHANTABILITY or FITNESS FOR A PARTICULAR PURPOSE.  See the
 *  GNU General Public License for more details.
 *
 *  You should have received a copy of the GNU General Public License
 *  along with this program; if not, write to the Free Software
 *  Foundation, Inc., 675 Mass Ave, Cambridge, MA 02139, USA.
 */

#ifndef _PTP_CLOCK_H_
#define _PTP_CLOCK_H_

#include <linux/ioctl.h>
#include <linux/types.h>

/* PTP_xxx bits, for the flags field within the request structures. */
#define PTP_ENABLE_FEATURE (1<<0)
#define PTP_RISING_EDGE    (1<<1)
#define PTP_FALLING_EDGE   (1<<2)

/*
 * struct ptp_clock_time - represents a time value
 *
 * The sign of the seconds field applies to the whole value. The
 * nanoseconds field is always unsigned. The reserved field is
 * included for sub-nanosecond resolution, should the demand for
 * this ever appear.
 *
 */
struct ptp_clock_time {
	__s64 sec;  /* seconds */
	__u32 nsec; /* nanoseconds */
	__u32 reserved;
};

struct ptp_clock_caps {
	int max_adj;   /* Maximum frequency adjustment in parts per billon. */
	int n_alarm;   /* Number of programmable alarms. */
	int n_ext_ts;  /* Number of external time stamp channels. */
	int n_per_out; /* Number of programmable periodic signals. */
	int pps;       /* Whether the clock supports a PPS callback. */
	int n_pins;    /* Number of input/output pins. */
	/* Whether the clock supports precise system-device cross timestamps */
	int cross_timestamping;
	int rsv[13];   /* Reserved for future use. */
};

struct ptp_extts_request {
	unsigned int index;  /* Which channel to configure. */
	unsigned int flags;  /* Bit field for PTP_xxx flags. */
	unsigned int rsv[2]; /* Reserved for future use. */
};

struct ptp_perout_request {
	struct ptp_clock_time start;  /* Absolute start time. */
	struct ptp_clock_time period; /* Desired period, zero means disable. */
	unsigned int index;           /* Which channel to configure. */
	unsigned int flags;           /* Reserved for future use. */
	unsigned int rsv[4];          /* Reserved for future use. */
};

#define PTP_MAX_SAMPLES 25 /* Maximum allowed offset measurement samples. */

struct ptp_sys_offset {
	unsigned int n_samples; /* Desired number of measurements. */
	unsigned int rsv[3];    /* Reserved for future use. */
	/*
	 * Array of interleaved system/phc time stamps. The kernel
	 * will provide 2*n_samples + 1 time stamps, with the last
	 * one as a system time stamp.
	 */
	struct ptp_clock_time ts[2 * PTP_MAX_SAMPLES + 1];
};

struct ptp_sys_offset_extended {
	unsigned int n_samples; /* Desired number of measurements. */
	unsigned int rsv[3];    /* Reserved for future use. */
	/*
	 * Array of [system, phc, system] time stamps. The kernel will provide
	 * 3*n_samples time stamps.
	 */
	struct ptp_clock_time ts[PTP_MAX_SAMPLES][3];
};

struct ptp_sys_offset_precise {
	struct ptp_clock_time device;
	struct ptp_clock_time sys_realtime;
	struct ptp_clock_time sys_monoraw;
	unsigned int rsv[4];    /* Reserved for future use. */
};

enum ptp_pin_function {
	PTP_PF_NONE,
	PTP_PF_EXTTS,
	PTP_PF_PEROUT,
	PTP_PF_PHYSYNC,
};

struct ptp_pin_desc {
	/*
	 * Hardware specific human readable pin name. This field is
	 * set by the kernel during the PTP_PIN_GETFUNC ioctl and is
	 * ignored for the PTP_PIN_SETFUNC ioctl.
	 */
	char name[64];
	/*
	 * Pin index in the range of zero to ptp_clock_caps.n_pins - 1.
	 */
	unsigned int index;
	/*
	 * Which of the PTP_PF_xxx functions to use on this pin.
	 */
	unsigned int func;
	/*
	 * The specific channel to use for this function.
	 * This corresponds to the 'index' field of the
	 * PTP_EXTTS_REQUEST and PTP_PEROUT_REQUEST ioctls.
	 */
	unsigned int chan;
	/*
	 * Reserved for future use.
	 */
	unsigned int rsv[5];
};

#define PTP_CLK_MAGIC '='

#define PTP_CLOCK_GETCAPS  _IOR(PTP_CLK_MAGIC, 1, struct ptp_clock_caps)
#define PTP_EXTTS_REQUEST  _IOW(PTP_CLK_MAGIC, 2, struct ptp_extts_request)
#define PTP_PEROUT_REQUEST _IOW(PTP_CLK_MAGIC, 3, struct ptp_perout_request)
#define PTP_ENABLE_PPS     _IOW(PTP_CLK_MAGIC, 4, int)
#define PTP_SYS_OFFSET     _IOW(PTP_CLK_MAGIC, 5, struct ptp_sys_offset)
#define PTP_PIN_GETFUNC    _IOWR(PTP_CLK_MAGIC, 6, struct ptp_pin_desc)
#define PTP_PIN_SETFUNC    _IOW(PTP_CLK_MAGIC, 7, struct ptp_pin_desc)
#define PTP_SYS_OFFSET_PRECISE \
	_IOWR(PTP_CLK_MAGIC, 8, struct ptp_sys_offset_precise)
#define PTP_SYS_OFFSET_EXTENDED \
<<<<<<< HEAD
	_IOW(PTP_CLK_MAGIC, 9, struct ptp_sys_offset_extended)
=======
	_IOWR(PTP_CLK_MAGIC, 9, struct ptp_sys_offset_extended)
>>>>>>> f17b5f06

struct ptp_extts_event {
	struct ptp_clock_time t; /* Time event occured. */
	unsigned int index;      /* Which channel produced the event. */
	unsigned int flags;      /* Reserved for future use. */
	unsigned int rsv[2];     /* Reserved for future use. */
};

#endif<|MERGE_RESOLUTION|>--- conflicted
+++ resolved
@@ -147,11 +147,7 @@
 #define PTP_SYS_OFFSET_PRECISE \
 	_IOWR(PTP_CLK_MAGIC, 8, struct ptp_sys_offset_precise)
 #define PTP_SYS_OFFSET_EXTENDED \
-<<<<<<< HEAD
-	_IOW(PTP_CLK_MAGIC, 9, struct ptp_sys_offset_extended)
-=======
 	_IOWR(PTP_CLK_MAGIC, 9, struct ptp_sys_offset_extended)
->>>>>>> f17b5f06
 
 struct ptp_extts_event {
 	struct ptp_clock_time t; /* Time event occured. */
