--- conflicted
+++ resolved
@@ -3228,11 +3228,8 @@
 	u8 max_subframes = sta->sta.max_amsdu_subframes;
 	int max_frags = local->hw.max_tx_fragments;
 	int max_amsdu_len = sta->sta.max_amsdu_len;
-<<<<<<< HEAD
 	int orig_truesize;
-=======
 	u32 flow_idx;
->>>>>>> 8828f81a
 	__be16 len;
 	void *data;
 	bool ret = false;
