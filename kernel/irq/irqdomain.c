--- conflicted
+++ resolved
@@ -27,13 +27,8 @@
 	 * the irq_descs.  This block will be removed when support for dynamic
 	 * allocation of irq_descs is added to irq_domain.
 	 */
-<<<<<<< HEAD
-	for (hwirq = 0; hwirq < domain->nr_irq; hwirq++) {
-		d = irq_get_irq_data(irq_domain_to_irq(domain, hwirq));
-=======
 	irq_domain_for_each_irq(domain, hwirq, irq) {
 		d = irq_get_irq_data(irq);
->>>>>>> f37a53cc
 		if (!d) {
 			WARN(1, "error: assigning domain to non existant irq_desc");
 			return;
