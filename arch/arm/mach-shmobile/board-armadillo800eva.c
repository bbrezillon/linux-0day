/*
 * armadillo 800 eva board support
 *
 * Copyright (C) 2012 Renesas Solutions Corp.
 * Copyright (C) 2012 Kuninori Morimoto <kuninori.morimoto.gx@renesas.com>
 *
 * This program is free software; you can redistribute it and/or modify
 * it under the terms of the GNU General Public License as published by
 * the Free Software Foundation; version 2 of the License.
 *
 * This program is distributed in the hope that it will be useful,
 * but WITHOUT ANY WARRANTY; without even the implied warranty of
 * MERCHANTABILITY or FITNESS FOR A PARTICULAR PURPOSE.  See the
 * GNU General Public License for more details.
 *
 * You should have received a copy of the GNU General Public License
 * along with this program; if not, write to the Free Software
 * Foundation, Inc., 51 Franklin St, Fifth Floor, Boston, MA  02110-1301  USA
 *
 */

#include <linux/clk.h>
#include <linux/delay.h>
#include <linux/err.h>
#include <linux/kernel.h>
#include <linux/input.h>
#include <linux/irq.h>
#include <linux/platform_device.h>
#include <linux/gpio.h>
#include <linux/gpio_keys.h>
#include <linux/regulator/fixed.h>
#include <linux/regulator/machine.h>
#include <linux/sh_eth.h>
#include <linux/videodev2.h>
#include <linux/usb/renesas_usbhs.h>
#include <linux/mfd/tmio.h>
#include <linux/mmc/host.h>
#include <linux/mmc/sh_mmcif.h>
#include <linux/mmc/sh_mobile_sdhi.h>
#include <linux/i2c-gpio.h>
#include <mach/common.h>
#include <mach/irqs.h>
#include <mach/r8a7740.h>
#include <media/mt9t112.h>
#include <media/sh_mobile_ceu.h>
#include <media/soc_camera.h>
#include <asm/page.h>
#include <asm/mach-types.h>
#include <asm/mach/arch.h>
#include <asm/mach/map.h>
#include <asm/mach/time.h>
#include <asm/hardware/cache-l2x0.h>
#include <video/sh_mobile_lcdc.h>
#include <video/sh_mobile_hdmi.h>
#include <sound/sh_fsi.h>
#include <sound/simple_card.h>
<<<<<<< HEAD
=======

#include "sh-gpio.h"
>>>>>>> 4a8e43fe

/*
 * CON1		Camera Module
 * CON2		Extension Bus
 * CON3		HDMI Output
 * CON4		Composite Video Output
 * CON5		H-UDI JTAG
 * CON6		ARM JTAG
 * CON7		SD1
 * CON8		SD2
 * CON9		RTC BackUp
 * CON10	Monaural Mic Input
 * CON11	Stereo Headphone Output
 * CON12	Audio Line Output(L)
 * CON13	Audio Line Output(R)
 * CON14	AWL13 Module
 * CON15	Extension
 * CON16	LCD1
 * CON17	LCD2
 * CON19	Power Input
 * CON20	USB1
 * CON21	USB2
 * CON22	Serial
 * CON23	LAN
 * CON24	USB3
 * LED1		Camera LED(Yellow)
 * LED2		Power LED (Green)
 * ED3-LED6	User LED(Yellow)
 * LED7		LAN link LED(Green)
 * LED8		LAN activity LED(Yellow)
 */

/*
 * DipSwitch
 *
 *                    SW1
 *
 * -12345678-+---------------+----------------------------
 *  1        | boot          | hermit
 *  0        | boot          | OS auto boot
 * -12345678-+---------------+----------------------------
 *   00      | boot device   | eMMC
 *   10      | boot device   | SDHI0 (CON7)
 *   01      | boot device   | -
 *   11      | boot device   | Extension Buss (CS0)
 * -12345678-+---------------+----------------------------
 *     0     | Extension Bus | D8-D15 disable, eMMC enable
 *     1     | Extension Bus | D8-D15 enable,  eMMC disable
 * -12345678-+---------------+----------------------------
 *      0    | SDHI1         | COM8 disable, COM14 enable
 *      1    | SDHI1         | COM8 enable,  COM14 disable
 * -12345678-+---------------+----------------------------
 *       0   | USB0          | COM20 enable,  COM24 disable
 *       1   | USB0          | COM20 disable, COM24 enable
 * -12345678-+---------------+----------------------------
 *        00 | JTAG          | SH-X2
 *        10 | JTAG          | ARM
 *        01 | JTAG          | -
 *        11 | JTAG          | Boundary Scan
 *-----------+---------------+----------------------------
 */

/*
 * FSI-WM8978
 *
 * this command is required when playback.
 *
 * # amixer set "Headphone" 50
 */

/*
 * USB function
 *
 * When you use USB Function,
 * set SW1.6 ON, and connect cable to CN24.
 *
 * USBF needs workaround on R8A7740 chip.
 * These are a little bit complex.
 * see
 *	usbhsf_power_ctrl()
 */
#define IRQ7		evt2irq(0x02e0)
<<<<<<< HEAD
#define USBCR1		0xe605810a
=======
#define USBCR1		IOMEM(0xe605810a)
>>>>>>> 4a8e43fe
#define USBH		0xC6700000
#define USBH_USBCTR	0x10834

struct usbhsf_private {
	struct clk *phy;
	struct clk *usb24;
	struct clk *pci;
	struct clk *func;
	struct clk *host;
	void __iomem *usbh_base;
	struct renesas_usbhs_platform_info info;
};

#define usbhsf_get_priv(pdev)				\
	container_of(renesas_usbhs_get_info(pdev),	\
		     struct usbhsf_private, info)

static int usbhsf_get_id(struct platform_device *pdev)
{
	return USBHS_GADGET;
}

static void usbhsf_power_ctrl(struct platform_device *pdev,
			      void __iomem *base, int enable)
{
	struct usbhsf_private *priv = usbhsf_get_priv(pdev);

	/*
	 * Work around for USB Function.
	 * It needs USB host clock, and settings
	 */
	if (enable) {
		/*
		 * enable all the related usb clocks
		 * for usb workaround
		 */
		clk_enable(priv->usb24);
		clk_enable(priv->pci);
		clk_enable(priv->host);
		clk_enable(priv->func);
		clk_enable(priv->phy);

		/*
		 * set USBCR1
		 *
		 * Port1 is driven by USB function,
		 * Port2 is driven by USB HOST
		 * One HOST (Port1 or Port2 is HOST)
		 * USB PLL input clock = 24MHz
		 */
		__raw_writew(0xd750, USBCR1);
		mdelay(1);

		/*
		 * start USB Host
		 */
		__raw_writel(0x0000000c, priv->usbh_base + USBH_USBCTR);
		__raw_writel(0x00000008, priv->usbh_base + USBH_USBCTR);
		mdelay(10);

		/*
		 * USB PHY Power ON
		 */
		__raw_writew(0xd770, USBCR1);
		__raw_writew(0x4000, base + 0x102); /* USBF :: SUSPMODE */

	} else {
		__raw_writel(0x0000010f, priv->usbh_base + USBH_USBCTR);
		__raw_writew(0xd7c0, USBCR1); /* GPIO */

		clk_disable(priv->phy);
		clk_disable(priv->func);	/* usb work around */
		clk_disable(priv->host);	/* usb work around */
		clk_disable(priv->pci);		/* usb work around */
		clk_disable(priv->usb24);	/* usb work around */
	}
}

static int usbhsf_get_vbus(struct platform_device *pdev)
{
	return gpio_get_value(GPIO_PORT209);
}

static irqreturn_t usbhsf_interrupt(int irq, void *data)
{
	struct platform_device *pdev = data;

	renesas_usbhs_call_notify_hotplug(pdev);

	return IRQ_HANDLED;
}

static void usbhsf_hardware_exit(struct platform_device *pdev)
{
	struct usbhsf_private *priv = usbhsf_get_priv(pdev);

	if (!IS_ERR(priv->phy))
		clk_put(priv->phy);
	if (!IS_ERR(priv->usb24))
		clk_put(priv->usb24);
	if (!IS_ERR(priv->pci))
		clk_put(priv->pci);
	if (!IS_ERR(priv->host))
		clk_put(priv->host);
	if (!IS_ERR(priv->func))
		clk_put(priv->func);
	if (priv->usbh_base)
		iounmap(priv->usbh_base);

	priv->phy	= NULL;
	priv->usb24	= NULL;
	priv->pci	= NULL;
	priv->host	= NULL;
	priv->func	= NULL;
	priv->usbh_base	= NULL;

	free_irq(IRQ7, pdev);
}

static int usbhsf_hardware_init(struct platform_device *pdev)
{
	struct usbhsf_private *priv = usbhsf_get_priv(pdev);
	int ret;

	priv->phy	= clk_get(&pdev->dev, "phy");
	priv->usb24	= clk_get(&pdev->dev, "usb24");
	priv->pci	= clk_get(&pdev->dev, "pci");
	priv->func	= clk_get(&pdev->dev, "func");
	priv->host	= clk_get(&pdev->dev, "host");
	priv->usbh_base	= ioremap_nocache(USBH, 0x20000);

	if (IS_ERR(priv->phy)		||
	    IS_ERR(priv->usb24)		||
	    IS_ERR(priv->pci)		||
	    IS_ERR(priv->host)		||
	    IS_ERR(priv->func)		||
	    !priv->usbh_base) {
		dev_err(&pdev->dev, "USB clock setting failed\n");
		usbhsf_hardware_exit(pdev);
		return -EIO;
	}

	ret = request_irq(IRQ7, usbhsf_interrupt, IRQF_TRIGGER_NONE,
			  dev_name(&pdev->dev), pdev);
	if (ret) {
		dev_err(&pdev->dev, "request_irq err\n");
		return ret;
	}
	irq_set_irq_type(IRQ7, IRQ_TYPE_EDGE_BOTH);

	/* usb24 use 1/1 of parent clock (= usb24s = 24MHz) */
	clk_set_rate(priv->usb24,
		     clk_get_rate(clk_get_parent(priv->usb24)));

	return 0;
}

static struct usbhsf_private usbhsf_private = {
	.info = {
		.platform_callback = {
			.get_id		= usbhsf_get_id,
			.get_vbus	= usbhsf_get_vbus,
			.hardware_init	= usbhsf_hardware_init,
			.hardware_exit	= usbhsf_hardware_exit,
			.power_ctrl	= usbhsf_power_ctrl,
		},
		.driver_param = {
			.buswait_bwait		= 5,
			.detection_delay	= 5,
			.d0_rx_id	= SHDMA_SLAVE_USBHS_RX,
			.d1_tx_id	= SHDMA_SLAVE_USBHS_TX,
		},
	}
};

static struct resource usbhsf_resources[] = {
	{
		.name	= "USBHS",
		.start	= 0xe6890000,
		.end	= 0xe6890104 - 1,
		.flags	= IORESOURCE_MEM,
	},
	{
		.start	= evt2irq(0x0A20),
		.flags	= IORESOURCE_IRQ,
	},
};

static struct platform_device usbhsf_device = {
	.name	= "renesas_usbhs",
	.dev = {
		.platform_data = &usbhsf_private.info,
	},
	.id = -1,
	.num_resources	= ARRAY_SIZE(usbhsf_resources),
	.resource	= usbhsf_resources,
};

/* Ether */
static struct sh_eth_plat_data sh_eth_platdata = {
	.phy			= 0x00, /* LAN8710A */
	.edmac_endian		= EDMAC_LITTLE_ENDIAN,
	.register_type		= SH_ETH_REG_GIGABIT,
	.phy_interface		= PHY_INTERFACE_MODE_MII,
};

static struct resource sh_eth_resources[] = {
	{
		.start	= 0xe9a00000,
		.end	= 0xe9a00800 - 1,
		.flags	= IORESOURCE_MEM,
	}, {
		.start	= 0xe9a01800,
		.end	= 0xe9a02000 - 1,
		.flags	= IORESOURCE_MEM,
	}, {
		.start	= evt2irq(0x0500),
		.flags	= IORESOURCE_IRQ,
	},
};

static struct platform_device sh_eth_device = {
	.name = "sh-eth",
	.id = -1,
	.dev = {
		.platform_data = &sh_eth_platdata,
	},
	.resource = sh_eth_resources,
	.num_resources = ARRAY_SIZE(sh_eth_resources),
};

/* LCDC */
static struct fb_videomode lcdc0_mode = {
	.name		= "AMPIER/AM-800480",
	.xres		= 800,
	.yres		= 480,
	.left_margin	= 88,
	.right_margin	= 40,
	.hsync_len	= 128,
	.upper_margin	= 20,
	.lower_margin	= 5,
	.vsync_len	= 5,
	.sync		= 0,
};

static struct sh_mobile_lcdc_info lcdc0_info = {
	.clock_source	= LCDC_CLK_BUS,
	.ch[0] = {
		.chan		= LCDC_CHAN_MAINLCD,
		.fourcc		= V4L2_PIX_FMT_RGB565,
		.interface_type	= RGB24,
		.clock_divider	= 5,
		.flags		= 0,
		.lcd_modes	= &lcdc0_mode,
		.num_modes	= 1,
		.panel_cfg = {
			.width	= 111,
			.height = 68,
		},
	},
};

static struct resource lcdc0_resources[] = {
	[0] = {
		.name	= "LCD0",
		.start	= 0xfe940000,
		.end	= 0xfe943fff,
		.flags	= IORESOURCE_MEM,
	},
	[1] = {
		.start	= intcs_evt2irq(0x580),
		.flags	= IORESOURCE_IRQ,
	},
};

static struct platform_device lcdc0_device = {
	.name		= "sh_mobile_lcdc_fb",
	.num_resources	= ARRAY_SIZE(lcdc0_resources),
	.resource	= lcdc0_resources,
	.id		= 0,
	.dev	= {
		.platform_data	= &lcdc0_info,
		.coherent_dma_mask = ~0,
	},
};

/*
 * LCDC1/HDMI
 */
static struct sh_mobile_hdmi_info hdmi_info = {
	.flags		= HDMI_OUTPUT_PUSH_PULL |
			  HDMI_OUTPUT_POLARITY_HI |
			  HDMI_32BIT_REG |
			  HDMI_HAS_HTOP1 |
			  HDMI_SND_SRC_SPDIF,
};

static struct resource hdmi_resources[] = {
	[0] = {
		.name	= "HDMI",
		.start	= 0xe6be0000,
		.end	= 0xe6be03ff,
		.flags	= IORESOURCE_MEM,
	},
	[1] = {
		.start	= evt2irq(0x1700),
		.flags	= IORESOURCE_IRQ,
	},
	[2] = {
		.name	= "HDMI emma3pf",
		.start	= 0xe6be4000,
		.end	= 0xe6be43ff,
		.flags	= IORESOURCE_MEM,
	},
};

static struct platform_device hdmi_device = {
	.name		= "sh-mobile-hdmi",
	.num_resources	= ARRAY_SIZE(hdmi_resources),
	.resource	= hdmi_resources,
	.id             = -1,
	.dev	= {
		.platform_data	= &hdmi_info,
	},
};

static const struct fb_videomode lcdc1_mode = {
	.name		= "HDMI 720p",
	.xres		= 1280,
	.yres		= 720,
	.pixclock	= 13468,
	.left_margin	= 220,
	.right_margin	= 110,
	.hsync_len	= 40,
	.upper_margin	= 20,
	.lower_margin	= 5,
	.vsync_len	= 5,
	.refresh	= 60,
	.sync		= FB_SYNC_VERT_HIGH_ACT | FB_SYNC_HOR_HIGH_ACT,
};

static struct sh_mobile_lcdc_info hdmi_lcdc_info = {
	.clock_source	= LCDC_CLK_PERIPHERAL, /* HDMI clock */
	.ch[0] = {
		.chan			= LCDC_CHAN_MAINLCD,
		.fourcc			= V4L2_PIX_FMT_RGB565,
		.interface_type		= RGB24,
		.clock_divider		= 1,
		.flags			= LCDC_FLAGS_DWPOL,
		.lcd_modes		= &lcdc1_mode,
		.num_modes		= 1,
		.tx_dev			= &hdmi_device,
		.panel_cfg = {
			.width	= 1280,
			.height = 720,
		},
	},
};

static struct resource hdmi_lcdc_resources[] = {
	[0] = {
		.name	= "LCDC1",
		.start	= 0xfe944000,
		.end	= 0xfe948000 - 1,
		.flags	= IORESOURCE_MEM,
	},
	[1] = {
		.start	= intcs_evt2irq(0x1780),
		.flags	= IORESOURCE_IRQ,
	},
};

static struct platform_device hdmi_lcdc_device = {
	.name		= "sh_mobile_lcdc_fb",
	.num_resources	= ARRAY_SIZE(hdmi_lcdc_resources),
	.resource	= hdmi_lcdc_resources,
	.id		= 1,
	.dev	= {
		.platform_data	= &hdmi_lcdc_info,
		.coherent_dma_mask = ~0,
	},
};

/* GPIO KEY */
#define GPIO_KEY(c, g, d, ...) \
	{ .code = c, .gpio = g, .desc = d, .active_low = 1, __VA_ARGS__ }

static struct gpio_keys_button gpio_buttons[] = {
	GPIO_KEY(KEY_POWER,	GPIO_PORT99,	"SW3", .wakeup = 1),
	GPIO_KEY(KEY_BACK,	GPIO_PORT100,	"SW4"),
	GPIO_KEY(KEY_MENU,	GPIO_PORT97,	"SW5"),
	GPIO_KEY(KEY_HOME,	GPIO_PORT98,	"SW6"),
};

static struct gpio_keys_platform_data gpio_key_info = {
	.buttons	= gpio_buttons,
	.nbuttons	= ARRAY_SIZE(gpio_buttons),
};

static struct platform_device gpio_keys_device = {
	.name   = "gpio-keys",
	.id     = -1,
	.dev    = {
		.platform_data  = &gpio_key_info,
	},
};

/* Fixed 3.3V regulator to be used by SDHI0, SDHI1, MMCIF */
static struct regulator_consumer_supply fixed3v3_power_consumers[] =
{
	REGULATOR_SUPPLY("vmmc", "sh_mobile_sdhi.0"),
	REGULATOR_SUPPLY("vqmmc", "sh_mobile_sdhi.0"),
	REGULATOR_SUPPLY("vmmc", "sh_mobile_sdhi.1"),
	REGULATOR_SUPPLY("vqmmc", "sh_mobile_sdhi.1"),
	REGULATOR_SUPPLY("vmmc", "sh_mmcif"),
	REGULATOR_SUPPLY("vqmmc", "sh_mmcif"),
};

/* SDHI0 */
/*
 * FIXME
 *
 * It use polling mode here, since
 * CD (= Card Detect) pin is not connected to SDHI0_CD.
 * We can use IRQ31 as card detect irq,
 * but it needs chattering removal operation
 */
#define IRQ31	evt2irq(0x33E0)
static struct sh_mobile_sdhi_info sdhi0_info = {
	.dma_slave_tx	= SHDMA_SLAVE_SDHI0_TX,
	.dma_slave_rx	= SHDMA_SLAVE_SDHI0_RX,
	.tmio_caps	= MMC_CAP_SD_HIGHSPEED | MMC_CAP_SDIO_IRQ |\
			  MMC_CAP_NEEDS_POLL,
	.tmio_ocr_mask	= MMC_VDD_165_195 | MMC_VDD_32_33 | MMC_VDD_33_34,
	.tmio_flags	= TMIO_MMC_HAS_IDLE_WAIT,
};

static struct resource sdhi0_resources[] = {
	{
		.name	= "SDHI0",
		.start	= 0xe6850000,
		.end	= 0xe6850100 - 1,
		.flags	= IORESOURCE_MEM,
	},
	/*
	 * no SH_MOBILE_SDHI_IRQ_CARD_DETECT here
	 */
	{
		.name	= SH_MOBILE_SDHI_IRQ_SDCARD,
		.start	= evt2irq(0x0E20),
		.flags	= IORESOURCE_IRQ,
	},
	{
		.name	= SH_MOBILE_SDHI_IRQ_SDIO,
		.start	= evt2irq(0x0E40),
		.flags	= IORESOURCE_IRQ,
	},
};

static struct platform_device sdhi0_device = {
	.name		= "sh_mobile_sdhi",
	.id		= 0,
	.dev		= {
		.platform_data	= &sdhi0_info,
	},
	.num_resources	= ARRAY_SIZE(sdhi0_resources),
	.resource	= sdhi0_resources,
};

/* SDHI1 */
static struct sh_mobile_sdhi_info sdhi1_info = {
	.dma_slave_tx	= SHDMA_SLAVE_SDHI1_TX,
	.dma_slave_rx	= SHDMA_SLAVE_SDHI1_RX,
	.tmio_caps	= MMC_CAP_SD_HIGHSPEED | MMC_CAP_SDIO_IRQ,
	.tmio_ocr_mask	= MMC_VDD_165_195 | MMC_VDD_32_33 | MMC_VDD_33_34,
	.tmio_flags	= TMIO_MMC_HAS_IDLE_WAIT,
};

static struct resource sdhi1_resources[] = {
	[0] = {
		.name	= "SDHI1",
		.start	= 0xe6860000,
		.end	= 0xe6860100 - 1,
		.flags	= IORESOURCE_MEM,
	},
	[1] = {
		.start	= evt2irq(0x0E80),
		.flags	= IORESOURCE_IRQ,
	},
	[2] = {
		.start	= evt2irq(0x0EA0),
		.flags	= IORESOURCE_IRQ,
	},
	[3] = {
		.start	= evt2irq(0x0EC0),
		.flags	= IORESOURCE_IRQ,
	},
};

static struct platform_device sdhi1_device = {
	.name		= "sh_mobile_sdhi",
	.id		= 1,
	.dev		= {
		.platform_data	= &sdhi1_info,
	},
	.num_resources	= ARRAY_SIZE(sdhi1_resources),
	.resource	= sdhi1_resources,
};

/* MMCIF */
static struct sh_mmcif_plat_data sh_mmcif_plat = {
	.sup_pclk	= 0,
	.ocr		= MMC_VDD_165_195 | MMC_VDD_32_33 | MMC_VDD_33_34,
	.caps		= MMC_CAP_4_BIT_DATA |
			  MMC_CAP_8_BIT_DATA |
			  MMC_CAP_NONREMOVABLE,
};

static struct resource sh_mmcif_resources[] = {
	[0] = {
		.name	= "MMCIF",
		.start	= 0xe6bd0000,
		.end	= 0xe6bd0100 - 1,
		.flags	= IORESOURCE_MEM,
	},
	[1] = {
		/* MMC ERR */
		.start	= evt2irq(0x1AC0),
		.flags	= IORESOURCE_IRQ,
	},
	[2] = {
		/* MMC NOR */
		.start	= evt2irq(0x1AE0),
		.flags	= IORESOURCE_IRQ,
	},
};

static struct platform_device sh_mmcif_device = {
	.name		= "sh_mmcif",
	.id		= -1,
	.dev		= {
		.platform_data	= &sh_mmcif_plat,
	},
	.num_resources	= ARRAY_SIZE(sh_mmcif_resources),
	.resource	= sh_mmcif_resources,
};

/* Camera */
static int mt9t111_power(struct device *dev, int mode)
{
	struct clk *mclk = clk_get(NULL, "video1");

	if (IS_ERR(mclk)) {
		dev_err(dev, "can't get video1 clock\n");
		return -EINVAL;
	}

	if (mode) {
		/* video1 (= CON1 camera) expect 24MHz */
		clk_set_rate(mclk, clk_round_rate(mclk, 24000000));
		clk_enable(mclk);
		gpio_direction_output(GPIO_PORT158, 1);
	} else {
		gpio_direction_output(GPIO_PORT158, 0);
		clk_disable(mclk);
	}

	clk_put(mclk);

	return 0;
}

static struct i2c_board_info i2c_camera_mt9t111 = {
	I2C_BOARD_INFO("mt9t112", 0x3d),
};

static struct mt9t112_camera_info mt9t111_info = {
	.divider = { 16, 0, 0, 7, 0, 10, 14, 7, 7 },
};

static struct soc_camera_link mt9t111_link = {
	.i2c_adapter_id	= 0,
	.bus_id		= 0,
	.board_info	= &i2c_camera_mt9t111,
	.power		= mt9t111_power,
	.priv		= &mt9t111_info,
};

static struct platform_device camera_device = {
	.name	= "soc-camera-pdrv",
	.id	= 0,
	.dev	= {
		.platform_data = &mt9t111_link,
	},
};

/* CEU0 */
static struct sh_mobile_ceu_info sh_mobile_ceu0_info = {
	.flags = SH_CEU_FLAG_LOWER_8BIT,
};

static struct resource ceu0_resources[] = {
	[0] = {
		.name	= "CEU",
		.start	= 0xfe910000,
		.end	= 0xfe91009f,
		.flags	= IORESOURCE_MEM,
	},
	[1] = {
		.start  = intcs_evt2irq(0x0500),
		.flags  = IORESOURCE_IRQ,
	},
	[2] = {
		/* place holder for contiguous memory */
	},
};

static struct platform_device ceu0_device = {
	.name		= "sh_mobile_ceu",
	.id		= 0,
	.num_resources	= ARRAY_SIZE(ceu0_resources),
	.resource	= ceu0_resources,
	.dev	= {
		.platform_data		= &sh_mobile_ceu0_info,
		.coherent_dma_mask	= 0xffffffff,
	},
};

/* FSI */
static int fsi_hdmi_set_rate(struct device *dev, int rate, int enable)
{
	struct clk *fsib;
	int ret;

	/* it support 48KHz only */
	if (48000 != rate)
		return -EINVAL;

	fsib = clk_get(dev, "ickb");
	if (IS_ERR(fsib))
		return -EINVAL;

	if (enable) {
		ret = SH_FSI_ACKMD_256 | SH_FSI_BPFMD_64;
		clk_enable(fsib);
	} else {
		ret = 0;
		clk_disable(fsib);
	}

	clk_put(fsib);

	return ret;
}

static struct sh_fsi_platform_info fsi_info = {
	/* FSI-WM8978 */
	.port_a = {
		.tx_id = SHDMA_SLAVE_FSIA_TX,
	},
	/* FSI-HDMI */
	.port_b = {
		.flags		= SH_FSI_FMT_SPDIF |
				  SH_FSI_ENABLE_STREAM_MODE,
		.set_rate	= fsi_hdmi_set_rate,
		.tx_id		= SHDMA_SLAVE_FSIB_TX,
	}
};

static struct resource fsi_resources[] = {
	[0] = {
		.name	= "FSI",
		.start	= 0xfe1f0000,
		.end	= 0xfe1f8400 - 1,
		.flags	= IORESOURCE_MEM,
	},
	[1] = {
		.start  = evt2irq(0x1840),
		.flags  = IORESOURCE_IRQ,
	},
};

static struct platform_device fsi_device = {
	.name		= "sh_fsi2",
	.id		= -1,
	.num_resources	= ARRAY_SIZE(fsi_resources),
	.resource	= fsi_resources,
	.dev	= {
		.platform_data	= &fsi_info,
	},
};

/* FSI-WM8978 */
static struct asoc_simple_dai_init_info fsi_wm8978_init_info = {
	.fmt		= SND_SOC_DAIFMT_I2S,
	.codec_daifmt	= SND_SOC_DAIFMT_CBM_CFM | SND_SOC_DAIFMT_NB_NF,
	.cpu_daifmt	= SND_SOC_DAIFMT_CBS_CFS,
	.sysclk		= 12288000,
};

static struct asoc_simple_card_info fsi_wm8978_info = {
	.name		= "wm8978",
	.card		= "FSI2A-WM8978",
	.cpu_dai	= "fsia-dai",
	.codec		= "wm8978.0-001a",
	.platform	= "sh_fsi2",
	.codec_dai	= "wm8978-hifi",
	.init		= &fsi_wm8978_init_info,
};

static struct platform_device fsi_wm8978_device = {
	.name	= "asoc-simple-card",
	.id	= 0,
	.dev	= {
		.platform_data	= &fsi_wm8978_info,
	},
};

/* FSI-HDMI */
static struct asoc_simple_dai_init_info fsi2_hdmi_init_info = {
	.cpu_daifmt	= SND_SOC_DAIFMT_CBM_CFM,
};

static struct asoc_simple_card_info fsi2_hdmi_info = {
	.name		= "HDMI",
	.card		= "FSI2B-HDMI",
	.cpu_dai	= "fsib-dai",
	.codec		= "sh-mobile-hdmi",
	.platform	= "sh_fsi2",
	.codec_dai	= "sh_mobile_hdmi-hifi",
	.init		= &fsi2_hdmi_init_info,
};

static struct platform_device fsi_hdmi_device = {
	.name	= "asoc-simple-card",
	.id	= 1,
	.dev	= {
		.platform_data	= &fsi2_hdmi_info,
	},
};

<<<<<<< HEAD
=======
/* RTC: RTC connects i2c-gpio. */
static struct i2c_gpio_platform_data i2c_gpio_data = {
	.sda_pin	= GPIO_PORT208,
	.scl_pin	= GPIO_PORT91,
	.udelay		= 5, /* 100 kHz */
};

static struct platform_device i2c_gpio_device = {
	.name = "i2c-gpio",
	.id = 2,
	.dev = {
		.platform_data = &i2c_gpio_data,
	},
};

>>>>>>> 4a8e43fe
/* I2C */
static struct i2c_board_info i2c0_devices[] = {
	{
		I2C_BOARD_INFO("st1232-ts", 0x55),
		.irq = evt2irq(0x0340),
	},
	{
		I2C_BOARD_INFO("wm8978", 0x1a),
	},
<<<<<<< HEAD
=======
};

static struct i2c_board_info i2c2_devices[] = {
	{
		I2C_BOARD_INFO("s35390a", 0x30),
		.type = "s35390a",
	},
>>>>>>> 4a8e43fe
};

/*
 * board devices
 */
static struct platform_device *eva_devices[] __initdata = {
	&lcdc0_device,
	&gpio_keys_device,
	&sh_eth_device,
	&sdhi0_device,
	&sh_mmcif_device,
	&hdmi_device,
	&hdmi_lcdc_device,
	&camera_device,
	&ceu0_device,
	&fsi_device,
<<<<<<< HEAD
	&fsi_hdmi_device,
	&fsi_wm8978_device,
=======
	&fsi_wm8978_device,
	&fsi_hdmi_device,
	&i2c_gpio_device,
>>>>>>> 4a8e43fe
};

static void __init eva_clock_init(void)
{
	struct clk *system	= clk_get(NULL, "system_clk");
	struct clk *xtal1	= clk_get(NULL, "extal1");
	struct clk *usb24s	= clk_get(NULL, "usb24s");
	struct clk *fsibck	= clk_get(NULL, "fsibck");
	struct clk *fsib	= clk_get(&fsi_device.dev, "ickb");

	if (IS_ERR(system)	||
	    IS_ERR(xtal1)	||
	    IS_ERR(usb24s)	||
	    IS_ERR(fsibck)	||
	    IS_ERR(fsib)) {
		pr_err("armadillo800eva board clock init failed\n");
		goto clock_error;
	}

	/* armadillo 800 eva extal1 is 24MHz */
	clk_set_rate(xtal1, 24000000);

	/* usb24s use extal1 (= system) clock (= 24MHz) */
	clk_set_parent(usb24s, system);

	/* FSIBCK is 12.288MHz, and it is parent of FSI-B */
	clk_set_parent(fsib, fsibck);
	clk_set_rate(fsibck, 12288000);
	clk_set_rate(fsib,   12288000);

clock_error:
	if (!IS_ERR(system))
		clk_put(system);
	if (!IS_ERR(xtal1))
		clk_put(xtal1);
	if (!IS_ERR(usb24s))
		clk_put(usb24s);
	if (!IS_ERR(fsibck))
		clk_put(fsibck);
	if (!IS_ERR(fsib))
		clk_put(fsib);
}

/*
 * board init
 */
<<<<<<< HEAD
#define GPIO_PORT7CR	0xe6050007
#define GPIO_PORT8CR	0xe6050008
=======
#define GPIO_PORT7CR	IOMEM(0xe6050007)
#define GPIO_PORT8CR	IOMEM(0xe6050008)
>>>>>>> 4a8e43fe
static void __init eva_init(void)
{
	struct platform_device *usb = NULL;

	regulator_register_always_on(0, "fixed-3.3V", fixed3v3_power_consumers,
				     ARRAY_SIZE(fixed3v3_power_consumers), 3300000);

	r8a7740_pinmux_init();
	r8a7740_meram_workaround();

	/* SCIFA1 */
	gpio_request(GPIO_FN_SCIFA1_RXD, NULL);
	gpio_request(GPIO_FN_SCIFA1_TXD, NULL);

	/* LCDC0 */
	gpio_request(GPIO_FN_LCDC0_SELECT,	NULL);
	gpio_request(GPIO_FN_LCD0_D0,		NULL);
	gpio_request(GPIO_FN_LCD0_D1,		NULL);
	gpio_request(GPIO_FN_LCD0_D2,		NULL);
	gpio_request(GPIO_FN_LCD0_D3,		NULL);
	gpio_request(GPIO_FN_LCD0_D4,		NULL);
	gpio_request(GPIO_FN_LCD0_D5,		NULL);
	gpio_request(GPIO_FN_LCD0_D6,		NULL);
	gpio_request(GPIO_FN_LCD0_D7,		NULL);
	gpio_request(GPIO_FN_LCD0_D8,		NULL);
	gpio_request(GPIO_FN_LCD0_D9,		NULL);
	gpio_request(GPIO_FN_LCD0_D10,		NULL);
	gpio_request(GPIO_FN_LCD0_D11,		NULL);
	gpio_request(GPIO_FN_LCD0_D12,		NULL);
	gpio_request(GPIO_FN_LCD0_D13,		NULL);
	gpio_request(GPIO_FN_LCD0_D14,		NULL);
	gpio_request(GPIO_FN_LCD0_D15,		NULL);
	gpio_request(GPIO_FN_LCD0_D16,		NULL);
	gpio_request(GPIO_FN_LCD0_D17,		NULL);
	gpio_request(GPIO_FN_LCD0_D18_PORT40,	NULL);
	gpio_request(GPIO_FN_LCD0_D19_PORT4,	NULL);
	gpio_request(GPIO_FN_LCD0_D20_PORT3,	NULL);
	gpio_request(GPIO_FN_LCD0_D21_PORT2,	NULL);
	gpio_request(GPIO_FN_LCD0_D22_PORT0,	NULL);
	gpio_request(GPIO_FN_LCD0_D23_PORT1,	NULL);
	gpio_request(GPIO_FN_LCD0_DCK,		NULL);
	gpio_request(GPIO_FN_LCD0_VSYN,		NULL);
	gpio_request(GPIO_FN_LCD0_HSYN,		NULL);
	gpio_request(GPIO_FN_LCD0_DISP,		NULL);
	gpio_request(GPIO_FN_LCD0_LCLK_PORT165,	NULL);

	gpio_request(GPIO_PORT61, NULL); /* LCDDON */
	gpio_direction_output(GPIO_PORT61, 1);

	gpio_request(GPIO_PORT202, NULL); /* LCD0_LED_CONT */
	gpio_direction_output(GPIO_PORT202, 0);

	/* Touchscreen */
	gpio_request(GPIO_FN_IRQ10,	NULL); /* TP_INT */
	gpio_request(GPIO_PORT166,	NULL); /* TP_RST_B */
	gpio_direction_output(GPIO_PORT166, 1);

	/* GETHER */
	gpio_request(GPIO_FN_ET_CRS,		NULL);
	gpio_request(GPIO_FN_ET_MDC,		NULL);
	gpio_request(GPIO_FN_ET_MDIO,		NULL);
	gpio_request(GPIO_FN_ET_TX_ER,		NULL);
	gpio_request(GPIO_FN_ET_RX_ER,		NULL);
	gpio_request(GPIO_FN_ET_ERXD0,		NULL);
	gpio_request(GPIO_FN_ET_ERXD1,		NULL);
	gpio_request(GPIO_FN_ET_ERXD2,		NULL);
	gpio_request(GPIO_FN_ET_ERXD3,		NULL);
	gpio_request(GPIO_FN_ET_TX_CLK,		NULL);
	gpio_request(GPIO_FN_ET_TX_EN,		NULL);
	gpio_request(GPIO_FN_ET_ETXD0,		NULL);
	gpio_request(GPIO_FN_ET_ETXD1,		NULL);
	gpio_request(GPIO_FN_ET_ETXD2,		NULL);
	gpio_request(GPIO_FN_ET_ETXD3,		NULL);
	gpio_request(GPIO_FN_ET_PHY_INT,	NULL);
	gpio_request(GPIO_FN_ET_COL,		NULL);
	gpio_request(GPIO_FN_ET_RX_DV,		NULL);
	gpio_request(GPIO_FN_ET_RX_CLK,		NULL);

	gpio_request(GPIO_PORT18, NULL); /* PHY_RST */
	gpio_direction_output(GPIO_PORT18, 1);

	/* USB */
	gpio_request(GPIO_PORT159, NULL); /* USB_DEVICE_MODE */
	gpio_direction_input(GPIO_PORT159);

	if (gpio_get_value(GPIO_PORT159)) {
		/* USB Host */
	} else {
		/* USB Func */
		/*
		 * A1 chip has 2 IRQ7 pin and it was controled by MSEL register.
		 * OTOH, usbhs interrupt needs its value (HI/LOW) to decide
		 * USB connection/disconnection (usbhsf_get_vbus()).
		 * This means we needs to select GPIO_FN_IRQ7_PORT209 first,
		 * and select GPIO_PORT209 here
		 */
		gpio_request(GPIO_FN_IRQ7_PORT209, NULL);
		gpio_request(GPIO_PORT209, NULL);
		gpio_direction_input(GPIO_PORT209);

		platform_device_register(&usbhsf_device);
		usb = &usbhsf_device;
	}

	/* SDHI0 */
	gpio_request(GPIO_FN_SDHI0_CMD, NULL);
	gpio_request(GPIO_FN_SDHI0_CLK, NULL);
	gpio_request(GPIO_FN_SDHI0_D0, NULL);
	gpio_request(GPIO_FN_SDHI0_D1, NULL);
	gpio_request(GPIO_FN_SDHI0_D2, NULL);
	gpio_request(GPIO_FN_SDHI0_D3, NULL);
	gpio_request(GPIO_FN_SDHI0_WP, NULL);

	gpio_request(GPIO_PORT17, NULL);	/* SDHI0_18/33_B */
	gpio_request(GPIO_PORT74, NULL);	/* SDHI0_PON */
	gpio_request(GPIO_PORT75, NULL);	/* SDSLOT1_PON */
	gpio_direction_output(GPIO_PORT17, 0);
	gpio_direction_output(GPIO_PORT74, 1);
	gpio_direction_output(GPIO_PORT75, 1);

	/* we can use GPIO_FN_IRQ31_PORT167 here for SDHI0 CD irq */

	/*
	 * MMCIF
	 *
	 * Here doesn't care SW1.4 status,
	 * since CON2 is not mounted.
	 */
	gpio_request(GPIO_FN_MMC1_CLK_PORT103,	NULL);
	gpio_request(GPIO_FN_MMC1_CMD_PORT104,	NULL);
	gpio_request(GPIO_FN_MMC1_D0_PORT149,	NULL);
	gpio_request(GPIO_FN_MMC1_D1_PORT148,	NULL);
	gpio_request(GPIO_FN_MMC1_D2_PORT147,	NULL);
	gpio_request(GPIO_FN_MMC1_D3_PORT146,	NULL);
	gpio_request(GPIO_FN_MMC1_D4_PORT145,	NULL);
	gpio_request(GPIO_FN_MMC1_D5_PORT144,	NULL);
	gpio_request(GPIO_FN_MMC1_D6_PORT143,	NULL);
	gpio_request(GPIO_FN_MMC1_D7_PORT142,	NULL);

	/* CEU0 */
	gpio_request(GPIO_FN_VIO0_D7,		NULL);
	gpio_request(GPIO_FN_VIO0_D6,		NULL);
	gpio_request(GPIO_FN_VIO0_D5,		NULL);
	gpio_request(GPIO_FN_VIO0_D4,		NULL);
	gpio_request(GPIO_FN_VIO0_D3,		NULL);
	gpio_request(GPIO_FN_VIO0_D2,		NULL);
	gpio_request(GPIO_FN_VIO0_D1,		NULL);
	gpio_request(GPIO_FN_VIO0_D0,		NULL);
	gpio_request(GPIO_FN_VIO0_CLK,		NULL);
	gpio_request(GPIO_FN_VIO0_HD,		NULL);
	gpio_request(GPIO_FN_VIO0_VD,		NULL);
	gpio_request(GPIO_FN_VIO0_FIELD,	NULL);
	gpio_request(GPIO_FN_VIO_CKO,		NULL);

	/* CON1/CON15 Camera */
	gpio_request(GPIO_PORT173, NULL); /* STANDBY */
	gpio_request(GPIO_PORT172, NULL); /* RST */
	gpio_request(GPIO_PORT158, NULL); /* CAM_PON */
	gpio_direction_output(GPIO_PORT173, 0);
	gpio_direction_output(GPIO_PORT172, 1);
	gpio_direction_output(GPIO_PORT158, 0); /* see mt9t111_power() */

	/* FSI-WM8978 */
	gpio_request(GPIO_FN_FSIAIBT,		NULL);
	gpio_request(GPIO_FN_FSIAILR,		NULL);
	gpio_request(GPIO_FN_FSIAOMC,		NULL);
	gpio_request(GPIO_FN_FSIAOSLD,		NULL);
	gpio_request(GPIO_FN_FSIAISLD_PORT5,	NULL);

	gpio_request(GPIO_PORT7, NULL);
	gpio_request(GPIO_PORT8, NULL);
	gpio_direction_none(GPIO_PORT7CR); /* FSIAOBT needs no direction */
	gpio_direction_none(GPIO_PORT8CR); /* FSIAOLR needs no direction */

	/* FSI-HDMI */
	gpio_request(GPIO_FN_FSIBCK,		NULL);

	/* HDMI */
	gpio_request(GPIO_FN_HDMI_HPD,		NULL);
	gpio_request(GPIO_FN_HDMI_CEC,		NULL);

	/*
	 * CAUTION
	 *
	 * DBGMD/LCDC0/FSIA MUX
	 * DBGMD_SELECT_B should be set after setting PFC Function.
	 */
	gpio_request(GPIO_PORT176, NULL);
	gpio_direction_output(GPIO_PORT176, 1);

	/*
	 * We can switch CON8/CON14 by SW1.5,
	 * but it needs after DBGMD_SELECT_B
	 */
	gpio_request(GPIO_PORT6, NULL);
	gpio_direction_input(GPIO_PORT6);
	if (gpio_get_value(GPIO_PORT6)) {
		/* CON14 enable */
	} else {
		/* CON8 (SDHI1) enable */
		gpio_request(GPIO_FN_SDHI1_CLK,	NULL);
		gpio_request(GPIO_FN_SDHI1_CMD,	NULL);
		gpio_request(GPIO_FN_SDHI1_D0,	NULL);
		gpio_request(GPIO_FN_SDHI1_D1,	NULL);
		gpio_request(GPIO_FN_SDHI1_D2,	NULL);
		gpio_request(GPIO_FN_SDHI1_D3,	NULL);
		gpio_request(GPIO_FN_SDHI1_CD,	NULL);
		gpio_request(GPIO_FN_SDHI1_WP,	NULL);

		gpio_request(GPIO_PORT16, NULL); /* SDSLOT2_PON */
		gpio_direction_output(GPIO_PORT16, 1);

		platform_device_register(&sdhi1_device);
	}


#ifdef CONFIG_CACHE_L2X0
	/* Early BRESP enable, Shared attribute override enable, 32K*8way */
	l2x0_init(__io(0xf0002000), 0x40440000, 0x82000fff);
#endif

	i2c_register_board_info(0, i2c0_devices, ARRAY_SIZE(i2c0_devices));
	i2c_register_board_info(2, i2c2_devices, ARRAY_SIZE(i2c2_devices));

	r8a7740_add_standard_devices();

	platform_add_devices(eva_devices,
			     ARRAY_SIZE(eva_devices));

	eva_clock_init();

<<<<<<< HEAD
	rmobile_add_device_to_domain(&r8a7740_pd_a4lc, &lcdc0_device);
	rmobile_add_device_to_domain(&r8a7740_pd_a4lc, &hdmi_lcdc_device);
	if (usb)
		rmobile_add_device_to_domain(&r8a7740_pd_a3sp, usb);
=======
	rmobile_add_device_to_domain("A4LC", &lcdc0_device);
	rmobile_add_device_to_domain("A4LC", &hdmi_lcdc_device);
	if (usb)
		rmobile_add_device_to_domain("A3SP", usb);
>>>>>>> 4a8e43fe
}

static void __init eva_earlytimer_init(void)
{
	r8a7740_clock_init(MD_CK0 | MD_CK2);
	shmobile_earlytimer_init();
}

static void __init eva_add_early_devices(void)
{
	r8a7740_add_early_devices();

	/* override timer setup with board-specific code */
	shmobile_timer.init = eva_earlytimer_init;
}

static const char *eva_boards_compat_dt[] __initdata = {
	"renesas,armadillo800eva",
	NULL,
};

DT_MACHINE_START(ARMADILLO800EVA_DT, "armadillo800eva")
	.map_io		= r8a7740_map_io,
	.init_early	= eva_add_early_devices,
	.init_irq	= r8a7740_init_irq,
	.handle_irq	= shmobile_handle_irq_intc,
	.init_machine	= eva_init,
	.init_late	= shmobile_init_late,
	.timer		= &shmobile_timer,
	.dt_compat	= eva_boards_compat_dt,
MACHINE_END<|MERGE_RESOLUTION|>--- conflicted
+++ resolved
@@ -54,11 +54,8 @@
 #include <video/sh_mobile_hdmi.h>
 #include <sound/sh_fsi.h>
 #include <sound/simple_card.h>
-<<<<<<< HEAD
-=======
 
 #include "sh-gpio.h"
->>>>>>> 4a8e43fe
 
 /*
  * CON1		Camera Module
@@ -141,11 +138,7 @@
  *	usbhsf_power_ctrl()
  */
 #define IRQ7		evt2irq(0x02e0)
-<<<<<<< HEAD
-#define USBCR1		0xe605810a
-=======
 #define USBCR1		IOMEM(0xe605810a)
->>>>>>> 4a8e43fe
 #define USBH		0xC6700000
 #define USBH_USBCTR	0x10834
 
@@ -887,8 +880,6 @@
 	},
 };
 
-<<<<<<< HEAD
-=======
 /* RTC: RTC connects i2c-gpio. */
 static struct i2c_gpio_platform_data i2c_gpio_data = {
 	.sda_pin	= GPIO_PORT208,
@@ -904,7 +895,6 @@
 	},
 };
 
->>>>>>> 4a8e43fe
 /* I2C */
 static struct i2c_board_info i2c0_devices[] = {
 	{
@@ -914,8 +904,6 @@
 	{
 		I2C_BOARD_INFO("wm8978", 0x1a),
 	},
-<<<<<<< HEAD
-=======
 };
 
 static struct i2c_board_info i2c2_devices[] = {
@@ -923,7 +911,6 @@
 		I2C_BOARD_INFO("s35390a", 0x30),
 		.type = "s35390a",
 	},
->>>>>>> 4a8e43fe
 };
 
 /*
@@ -940,14 +927,9 @@
 	&camera_device,
 	&ceu0_device,
 	&fsi_device,
-<<<<<<< HEAD
-	&fsi_hdmi_device,
-	&fsi_wm8978_device,
-=======
 	&fsi_wm8978_device,
 	&fsi_hdmi_device,
 	&i2c_gpio_device,
->>>>>>> 4a8e43fe
 };
 
 static void __init eva_clock_init(void)
@@ -994,13 +976,8 @@
 /*
  * board init
  */
-<<<<<<< HEAD
-#define GPIO_PORT7CR	0xe6050007
-#define GPIO_PORT8CR	0xe6050008
-=======
 #define GPIO_PORT7CR	IOMEM(0xe6050007)
 #define GPIO_PORT8CR	IOMEM(0xe6050008)
->>>>>>> 4a8e43fe
 static void __init eva_init(void)
 {
 	struct platform_device *usb = NULL;
@@ -1232,17 +1209,10 @@
 
 	eva_clock_init();
 
-<<<<<<< HEAD
-	rmobile_add_device_to_domain(&r8a7740_pd_a4lc, &lcdc0_device);
-	rmobile_add_device_to_domain(&r8a7740_pd_a4lc, &hdmi_lcdc_device);
-	if (usb)
-		rmobile_add_device_to_domain(&r8a7740_pd_a3sp, usb);
-=======
 	rmobile_add_device_to_domain("A4LC", &lcdc0_device);
 	rmobile_add_device_to_domain("A4LC", &hdmi_lcdc_device);
 	if (usb)
 		rmobile_add_device_to_domain("A3SP", usb);
->>>>>>> 4a8e43fe
 }
 
 static void __init eva_earlytimer_init(void)
