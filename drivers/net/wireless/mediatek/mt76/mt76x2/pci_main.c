--- conflicted
+++ resolved
@@ -33,11 +33,7 @@
 		goto out;
 
 	ieee80211_queue_delayed_work(mt76_hw(dev), &dev->mac_work,
-<<<<<<< HEAD
-				     MT_CALIBRATE_INTERVAL);
-=======
 				     MT_MAC_WORK_INTERVAL);
->>>>>>> 5c0c4c85
 	ieee80211_queue_delayed_work(mt76_hw(dev), &dev->wdt_work,
 				     MT_WATCHDOG_TIME);
 
