/*
 * This file is part of the Chelsio T4 Ethernet driver for Linux.
 *
 * Copyright (c) 2003-2016 Chelsio Communications, Inc. All rights reserved.
 *
 * This software is available to you under a choice of one of two
 * licenses.  You may choose to be licensed under the terms of the GNU
 * General Public License (GPL) Version 2, available from the file
 * COPYING in the main directory of this source tree, or the
 * OpenIB.org BSD license below:
 *
 *     Redistribution and use in source and binary forms, with or
 *     without modification, are permitted provided that the following
 *     conditions are met:
 *
 *      - Redistributions of source code must retain the above
 *        copyright notice, this list of conditions and the following
 *        disclaimer.
 *
 *      - Redistributions in binary form must reproduce the above
 *        copyright notice, this list of conditions and the following
 *        disclaimer in the documentation and/or other materials
 *        provided with the distribution.
 *
 * THE SOFTWARE IS PROVIDED "AS IS", WITHOUT WARRANTY OF ANY KIND,
 * EXPRESS OR IMPLIED, INCLUDING BUT NOT LIMITED TO THE WARRANTIES OF
 * MERCHANTABILITY, FITNESS FOR A PARTICULAR PURPOSE AND
 * NONINFRINGEMENT. IN NO EVENT SHALL THE AUTHORS OR COPYRIGHT HOLDERS
 * BE LIABLE FOR ANY CLAIM, DAMAGES OR OTHER LIABILITY, WHETHER IN AN
 * ACTION OF CONTRACT, TORT OR OTHERWISE, ARISING FROM, OUT OF OR IN
 * CONNECTION WITH THE SOFTWARE OR THE USE OR OTHER DEALINGS IN THE
 * SOFTWARE.
 */

#ifndef __CXGB4_H__
#define __CXGB4_H__

#include "t4_hw.h"

#include <linux/bitops.h>
#include <linux/cache.h>
#include <linux/interrupt.h>
#include <linux/list.h>
#include <linux/netdevice.h>
#include <linux/pci.h>
#include <linux/spinlock.h>
#include <linux/timer.h>
#include <linux/vmalloc.h>
#include <linux/etherdevice.h>
#include <linux/net_tstamp.h>
#include <linux/ptp_clock_kernel.h>
#include <linux/ptp_classify.h>
#include <asm/io.h>
#include "t4_chip_type.h"
#include "cxgb4_uld.h"

#define CH_WARN(adap, fmt, ...) dev_warn(adap->pdev_dev, fmt, ## __VA_ARGS__)
extern struct list_head adapter_list;
extern struct mutex uld_mutex;

/* Suspend an Ethernet Tx queue with fewer available descriptors than this.
 * This is the same as calc_tx_descs() for a TSO packet with
 * nr_frags == MAX_SKB_FRAGS.
 */
#define ETHTXQ_STOP_THRES \
	(1 + DIV_ROUND_UP((3 * MAX_SKB_FRAGS) / 2 + (MAX_SKB_FRAGS & 1), 8))

enum {
	MAX_NPORTS	= 4,     /* max # of ports */
	SERNUM_LEN	= 24,    /* Serial # length */
	EC_LEN		= 16,    /* E/C length */
	ID_LEN		= 16,    /* ID length */
	PN_LEN		= 16,    /* Part Number length */
	MACADDR_LEN	= 12,    /* MAC Address length */
};

enum {
	T4_REGMAP_SIZE = (160 * 1024),
	T5_REGMAP_SIZE = (332 * 1024),
};

enum {
	MEM_EDC0,
	MEM_EDC1,
	MEM_MC,
	MEM_MC0 = MEM_MC,
	MEM_MC1,
	MEM_HMA,
};

enum {
	MEMWIN0_APERTURE = 2048,
	MEMWIN0_BASE     = 0x1b800,
	MEMWIN1_APERTURE = 32768,
	MEMWIN1_BASE     = 0x28000,
	MEMWIN1_BASE_T5  = 0x52000,
	MEMWIN2_APERTURE = 65536,
	MEMWIN2_BASE     = 0x30000,
	MEMWIN2_APERTURE_T5 = 131072,
	MEMWIN2_BASE_T5  = 0x60000,
};

enum dev_master {
	MASTER_CANT,
	MASTER_MAY,
	MASTER_MUST
};

enum dev_state {
	DEV_STATE_UNINIT,
	DEV_STATE_INIT,
	DEV_STATE_ERR
};

enum cc_pause {
	PAUSE_RX      = 1 << 0,
	PAUSE_TX      = 1 << 1,
	PAUSE_AUTONEG = 1 << 2
};

enum cc_fec {
	FEC_AUTO      = 1 << 0,	 /* IEEE 802.3 "automatic" */
	FEC_RS        = 1 << 1,  /* Reed-Solomon */
	FEC_BASER_RS  = 1 << 2   /* BaseR/Reed-Solomon */
};

struct port_stats {
	u64 tx_octets;            /* total # of octets in good frames */
	u64 tx_frames;            /* all good frames */
	u64 tx_bcast_frames;      /* all broadcast frames */
	u64 tx_mcast_frames;      /* all multicast frames */
	u64 tx_ucast_frames;      /* all unicast frames */
	u64 tx_error_frames;      /* all error frames */

	u64 tx_frames_64;         /* # of Tx frames in a particular range */
	u64 tx_frames_65_127;
	u64 tx_frames_128_255;
	u64 tx_frames_256_511;
	u64 tx_frames_512_1023;
	u64 tx_frames_1024_1518;
	u64 tx_frames_1519_max;

	u64 tx_drop;              /* # of dropped Tx frames */
	u64 tx_pause;             /* # of transmitted pause frames */
	u64 tx_ppp0;              /* # of transmitted PPP prio 0 frames */
	u64 tx_ppp1;              /* # of transmitted PPP prio 1 frames */
	u64 tx_ppp2;              /* # of transmitted PPP prio 2 frames */
	u64 tx_ppp3;              /* # of transmitted PPP prio 3 frames */
	u64 tx_ppp4;              /* # of transmitted PPP prio 4 frames */
	u64 tx_ppp5;              /* # of transmitted PPP prio 5 frames */
	u64 tx_ppp6;              /* # of transmitted PPP prio 6 frames */
	u64 tx_ppp7;              /* # of transmitted PPP prio 7 frames */

	u64 rx_octets;            /* total # of octets in good frames */
	u64 rx_frames;            /* all good frames */
	u64 rx_bcast_frames;      /* all broadcast frames */
	u64 rx_mcast_frames;      /* all multicast frames */
	u64 rx_ucast_frames;      /* all unicast frames */
	u64 rx_too_long;          /* # of frames exceeding MTU */
	u64 rx_jabber;            /* # of jabber frames */
	u64 rx_fcs_err;           /* # of received frames with bad FCS */
	u64 rx_len_err;           /* # of received frames with length error */
	u64 rx_symbol_err;        /* symbol errors */
	u64 rx_runt;              /* # of short frames */

	u64 rx_frames_64;         /* # of Rx frames in a particular range */
	u64 rx_frames_65_127;
	u64 rx_frames_128_255;
	u64 rx_frames_256_511;
	u64 rx_frames_512_1023;
	u64 rx_frames_1024_1518;
	u64 rx_frames_1519_max;

	u64 rx_pause;             /* # of received pause frames */
	u64 rx_ppp0;              /* # of received PPP prio 0 frames */
	u64 rx_ppp1;              /* # of received PPP prio 1 frames */
	u64 rx_ppp2;              /* # of received PPP prio 2 frames */
	u64 rx_ppp3;              /* # of received PPP prio 3 frames */
	u64 rx_ppp4;              /* # of received PPP prio 4 frames */
	u64 rx_ppp5;              /* # of received PPP prio 5 frames */
	u64 rx_ppp6;              /* # of received PPP prio 6 frames */
	u64 rx_ppp7;              /* # of received PPP prio 7 frames */

	u64 rx_ovflow0;           /* drops due to buffer-group 0 overflows */
	u64 rx_ovflow1;           /* drops due to buffer-group 1 overflows */
	u64 rx_ovflow2;           /* drops due to buffer-group 2 overflows */
	u64 rx_ovflow3;           /* drops due to buffer-group 3 overflows */
	u64 rx_trunc0;            /* buffer-group 0 truncated packets */
	u64 rx_trunc1;            /* buffer-group 1 truncated packets */
	u64 rx_trunc2;            /* buffer-group 2 truncated packets */
	u64 rx_trunc3;            /* buffer-group 3 truncated packets */
};

struct lb_port_stats {
	u64 octets;
	u64 frames;
	u64 bcast_frames;
	u64 mcast_frames;
	u64 ucast_frames;
	u64 error_frames;

	u64 frames_64;
	u64 frames_65_127;
	u64 frames_128_255;
	u64 frames_256_511;
	u64 frames_512_1023;
	u64 frames_1024_1518;
	u64 frames_1519_max;

	u64 drop;

	u64 ovflow0;
	u64 ovflow1;
	u64 ovflow2;
	u64 ovflow3;
	u64 trunc0;
	u64 trunc1;
	u64 trunc2;
	u64 trunc3;
};

struct tp_tcp_stats {
	u32 tcp_out_rsts;
	u64 tcp_in_segs;
	u64 tcp_out_segs;
	u64 tcp_retrans_segs;
};

struct tp_usm_stats {
	u32 frames;
	u32 drops;
	u64 octets;
};

struct tp_fcoe_stats {
	u32 frames_ddp;
	u32 frames_drop;
	u64 octets_ddp;
};

struct tp_err_stats {
	u32 mac_in_errs[4];
	u32 hdr_in_errs[4];
	u32 tcp_in_errs[4];
	u32 tnl_cong_drops[4];
	u32 ofld_chan_drops[4];
	u32 tnl_tx_drops[4];
	u32 ofld_vlan_drops[4];
	u32 tcp6_in_errs[4];
	u32 ofld_no_neigh;
	u32 ofld_cong_defer;
};

struct tp_cpl_stats {
	u32 req[4];
	u32 rsp[4];
};

struct tp_rdma_stats {
	u32 rqe_dfr_pkt;
	u32 rqe_dfr_mod;
};

struct sge_params {
	u32 hps;			/* host page size for our PF/VF */
	u32 eq_qpp;			/* egress queues/page for our PF/VF */
	u32 iq_qpp;			/* egress queues/page for our PF/VF */
};

struct tp_params {
	unsigned int tre;            /* log2 of core clocks per TP tick */
	unsigned int la_mask;        /* what events are recorded by TP LA */
	unsigned short tx_modq_map;  /* TX modulation scheduler queue to */
				     /* channel map */

	uint32_t dack_re;            /* DACK timer resolution */
	unsigned short tx_modq[NCHAN];	/* channel to modulation queue map */

	u32 vlan_pri_map;               /* cached TP_VLAN_PRI_MAP */
	u32 ingress_config;             /* cached TP_INGRESS_CONFIG */

	/* cached TP_OUT_CONFIG compressed error vector
	 * and passing outer header info for encapsulated packets.
	 */
	int rx_pkt_encap;

	/* TP_VLAN_PRI_MAP Compressed Filter Tuple field offsets.  This is a
	 * subset of the set of fields which may be present in the Compressed
	 * Filter Tuple portion of filters and TCP TCB connections.  The
	 * fields which are present are controlled by the TP_VLAN_PRI_MAP.
	 * Since a variable number of fields may or may not be present, their
	 * shifted field positions within the Compressed Filter Tuple may
	 * vary, or not even be present if the field isn't selected in
	 * TP_VLAN_PRI_MAP.  Since some of these fields are needed in various
	 * places we store their offsets here, or a -1 if the field isn't
	 * present.
	 */
	int fcoe_shift;
	int port_shift;
	int vnic_shift;
	int vlan_shift;
	int tos_shift;
	int protocol_shift;
	int ethertype_shift;
	int macmatch_shift;
	int matchtype_shift;
	int frag_shift;

	u64 hash_filter_mask;
};

struct vpd_params {
	unsigned int cclk;
	u8 ec[EC_LEN + 1];
	u8 sn[SERNUM_LEN + 1];
	u8 id[ID_LEN + 1];
	u8 pn[PN_LEN + 1];
	u8 na[MACADDR_LEN + 1];
};

struct pci_params {
	unsigned int vpd_cap_addr;
	unsigned char speed;
	unsigned char width;
};

struct devlog_params {
	u32 memtype;                    /* which memory (EDC0, EDC1, MC) */
	u32 start;                      /* start of log in firmware memory */
	u32 size;                       /* size of log */
};

/* Stores chip specific parameters */
struct arch_specific_params {
	u8 nchan;
	u8 pm_stats_cnt;
	u8 cng_ch_bits_log;		/* congestion channel map bits width */
	u16 mps_rplc_size;
	u16 vfcount;
	u32 sge_fl_db;
	u16 mps_tcam_size;
};

struct adapter_params {
	struct sge_params sge;
	struct tp_params  tp;
	struct vpd_params vpd;
	struct pci_params pci;
	struct devlog_params devlog;
	enum pcie_memwin drv_memwin;

	unsigned int cim_la_size;

	unsigned int sf_size;             /* serial flash size in bytes */
	unsigned int sf_nsec;             /* # of flash sectors */

	unsigned int fw_vers;		  /* firmware version */
	unsigned int bs_vers;		  /* bootstrap version */
	unsigned int tp_vers;		  /* TP microcode version */
	unsigned int er_vers;		  /* expansion ROM version */
	unsigned int scfg_vers;		  /* Serial Configuration version */
	unsigned int vpd_vers;		  /* VPD Version */
	u8 api_vers[7];

	unsigned short mtus[NMTUS];
	unsigned short a_wnd[NCCTRL_WIN];
	unsigned short b_wnd[NCCTRL_WIN];

	unsigned char nports;             /* # of ethernet ports */
	unsigned char portvec;
	enum chip_type chip;               /* chip code */
	struct arch_specific_params arch;  /* chip specific params */
	unsigned char offload;
	unsigned char crypto;		/* HW capability for crypto */

	unsigned char bypass;
	unsigned char hash_filter;

	unsigned int ofldq_wr_cred;
	bool ulptx_memwrite_dsgl;          /* use of T5 DSGL allowed */

	unsigned int nsched_cls;          /* number of traffic classes */
	unsigned int max_ordird_qp;       /* Max read depth per RDMA QP */
	unsigned int max_ird_adapter;     /* Max read depth per adapter */
	bool fr_nsmr_tpte_wr_support;	  /* FW support for FR_NSMR_TPTE_WR */
	u8 fw_caps_support;		/* 32-bit Port Capabilities */
	bool filter2_wr_support;	/* FW support for FILTER2_WR */

	/* MPS Buffer Group Map[per Port].  Bit i is set if buffer group i is
	 * used by the Port
	 */
	u8 mps_bg_map[MAX_NPORTS];	/* MPS Buffer Group Map */
};

/* State needed to monitor the forward progress of SGE Ingress DMA activities
 * and possible hangs.
 */
struct sge_idma_monitor_state {
	unsigned int idma_1s_thresh;	/* 1s threshold in Core Clock ticks */
	unsigned int idma_stalled[2];	/* synthesized stalled timers in HZ */
	unsigned int idma_state[2];	/* IDMA Hang detect state */
	unsigned int idma_qid[2];	/* IDMA Hung Ingress Queue ID */
	unsigned int idma_warn[2];	/* time to warning in HZ */
};

/* Firmware Mailbox Command/Reply log.  All values are in Host-Endian format.
 * The access and execute times are signed in order to accommodate negative
 * error returns.
 */
struct mbox_cmd {
	u64 cmd[MBOX_LEN / 8];		/* a Firmware Mailbox Command/Reply */
	u64 timestamp;			/* OS-dependent timestamp */
	u32 seqno;			/* sequence number */
	s16 access;			/* time (ms) to access mailbox */
	s16 execute;			/* time (ms) to execute */
};

struct mbox_cmd_log {
	unsigned int size;		/* number of entries in the log */
	unsigned int cursor;		/* next position in the log to write */
	u32 seqno;			/* next sequence number */
	/* variable length mailbox command log starts here */
};

/* Given a pointer to a Firmware Mailbox Command Log and a log entry index,
 * return a pointer to the specified entry.
 */
static inline struct mbox_cmd *mbox_cmd_log_entry(struct mbox_cmd_log *log,
						  unsigned int entry_idx)
{
	return &((struct mbox_cmd *)&(log)[1])[entry_idx];
}

#include "t4fw_api.h"

#define FW_VERSION(chip) ( \
		FW_HDR_FW_VER_MAJOR_G(chip##FW_VERSION_MAJOR) | \
		FW_HDR_FW_VER_MINOR_G(chip##FW_VERSION_MINOR) | \
		FW_HDR_FW_VER_MICRO_G(chip##FW_VERSION_MICRO) | \
		FW_HDR_FW_VER_BUILD_G(chip##FW_VERSION_BUILD))
#define FW_INTFVER(chip, intf) (FW_HDR_INTFVER_##intf)

struct fw_info {
	u8 chip;
	char *fs_name;
	char *fw_mod_name;
	struct fw_hdr fw_hdr;
};

struct trace_params {
	u32 data[TRACE_LEN / 4];
	u32 mask[TRACE_LEN / 4];
	unsigned short snap_len;
	unsigned short min_len;
	unsigned char skip_ofst;
	unsigned char skip_len;
	unsigned char invert;
	unsigned char port;
};

/* Firmware Port Capabilities types. */

typedef u16 fw_port_cap16_t;	/* 16-bit Port Capabilities integral value */
typedef u32 fw_port_cap32_t;	/* 32-bit Port Capabilities integral value */

enum fw_caps {
	FW_CAPS_UNKNOWN	= 0,	/* 0'ed out initial state */
	FW_CAPS16	= 1,	/* old Firmware: 16-bit Port Capabilities */
	FW_CAPS32	= 2,	/* new Firmware: 32-bit Port Capabilities */
};

struct link_config {
	fw_port_cap32_t pcaps;           /* link capabilities */
	fw_port_cap32_t def_acaps;       /* default advertised capabilities */
	fw_port_cap32_t acaps;           /* advertised capabilities */
	fw_port_cap32_t lpacaps;         /* peer advertised capabilities */

	fw_port_cap32_t speed_caps;      /* speed(s) user has requested */
	unsigned int   speed;            /* actual link speed (Mb/s) */

	enum cc_pause  requested_fc;     /* flow control user has requested */
	enum cc_pause  fc;               /* actual link flow control */

	enum cc_fec    requested_fec;	 /* Forward Error Correction: */
	enum cc_fec    fec;		 /* requested and actual in use */

	unsigned char  autoneg;          /* autonegotiating? */

	unsigned char  link_ok;          /* link up? */
	unsigned char  link_down_rc;     /* link down reason */
};

#define FW_LEN16(fw_struct) FW_CMD_LEN16_V(sizeof(fw_struct) / 16)

enum {
	MAX_ETH_QSETS = 32,           /* # of Ethernet Tx/Rx queue sets */
	MAX_OFLD_QSETS = 16,          /* # of offload Tx, iscsi Rx queue sets */
	MAX_CTRL_QUEUES = NCHAN,      /* # of control Tx queues */
};

enum {
	MAX_TXQ_ENTRIES      = 16384,
	MAX_CTRL_TXQ_ENTRIES = 1024,
	MAX_RSPQ_ENTRIES     = 16384,
	MAX_RX_BUFFERS       = 16384,
	MIN_TXQ_ENTRIES      = 32,
	MIN_CTRL_TXQ_ENTRIES = 32,
	MIN_RSPQ_ENTRIES     = 128,
	MIN_FL_ENTRIES       = 16
};

enum {
	INGQ_EXTRAS = 2,        /* firmware event queue and */
				/*   forwarded interrupts */
	MAX_INGQ = MAX_ETH_QSETS + INGQ_EXTRAS,
};

struct adapter;
struct sge_rspq;

#include "cxgb4_dcb.h"

#ifdef CONFIG_CHELSIO_T4_FCOE
#include "cxgb4_fcoe.h"
#endif /* CONFIG_CHELSIO_T4_FCOE */

struct port_info {
	struct adapter *adapter;
	u16    viid;
	s16    xact_addr_filt;        /* index of exact MAC address filter */
	u16    rss_size;              /* size of VI's RSS table slice */
	s8     mdio_addr;
	enum fw_port_type port_type;
	u8     mod_type;
	u8     port_id;
	u8     tx_chan;
	u8     lport;                 /* associated offload logical port */
	u8     nqsets;                /* # of qsets */
	u8     first_qset;            /* index of first qset */
	u8     rss_mode;
	struct link_config link_cfg;
	u16   *rss;
	struct port_stats stats_base;
#ifdef CONFIG_CHELSIO_T4_DCB
	struct port_dcb_info dcb;     /* Data Center Bridging support */
#endif
#ifdef CONFIG_CHELSIO_T4_FCOE
	struct cxgb_fcoe fcoe;
#endif /* CONFIG_CHELSIO_T4_FCOE */
	bool rxtstamp;  /* Enable TS */
	struct hwtstamp_config tstamp_config;
	bool ptp_enable;
	struct sched_table *sched_tbl;
};

struct dentry;
struct work_struct;

enum {                                 /* adapter flags */
	FULL_INIT_DONE     = (1 << 0),
	DEV_ENABLED        = (1 << 1),
	USING_MSI          = (1 << 2),
	USING_MSIX         = (1 << 3),
	FW_OK              = (1 << 4),
	RSS_TNLALLLOOKUP   = (1 << 5),
	USING_SOFT_PARAMS  = (1 << 6),
	MASTER_PF          = (1 << 7),
	FW_OFLD_CONN       = (1 << 9),
	ROOT_NO_RELAXED_ORDERING = (1 << 10),
	SHUTTING_DOWN	   = (1 << 11),
};

enum {
	ULP_CRYPTO_LOOKASIDE = 1 << 0,
	ULP_CRYPTO_IPSEC_INLINE = 1 << 1,
};

struct rx_sw_desc;

struct sge_fl {                     /* SGE free-buffer queue state */
	unsigned int avail;         /* # of available Rx buffers */
	unsigned int pend_cred;     /* new buffers since last FL DB ring */
	unsigned int cidx;          /* consumer index */
	unsigned int pidx;          /* producer index */
	unsigned long alloc_failed; /* # of times buffer allocation failed */
	unsigned long large_alloc_failed;
	unsigned long mapping_err;  /* # of RX Buffer DMA Mapping failures */
	unsigned long low;          /* # of times momentarily starving */
	unsigned long starving;
	/* RO fields */
	unsigned int cntxt_id;      /* SGE context id for the free list */
	unsigned int size;          /* capacity of free list */
	struct rx_sw_desc *sdesc;   /* address of SW Rx descriptor ring */
	__be64 *desc;               /* address of HW Rx descriptor ring */
	dma_addr_t addr;            /* bus address of HW ring start */
	void __iomem *bar2_addr;    /* address of BAR2 Queue registers */
	unsigned int bar2_qid;      /* Queue ID for BAR2 Queue registers */
};

/* A packet gather list */
struct pkt_gl {
	u64 sgetstamp;		    /* SGE Time Stamp for Ingress Packet */
	struct page_frag frags[MAX_SKB_FRAGS];
	void *va;                         /* virtual address of first byte */
	unsigned int nfrags;              /* # of fragments */
	unsigned int tot_len;             /* total length of fragments */
};

typedef int (*rspq_handler_t)(struct sge_rspq *q, const __be64 *rsp,
			      const struct pkt_gl *gl);
typedef void (*rspq_flush_handler_t)(struct sge_rspq *q);
/* LRO related declarations for ULD */
struct t4_lro_mgr {
#define MAX_LRO_SESSIONS		64
	u8 lro_session_cnt;         /* # of sessions to aggregate */
	unsigned long lro_pkts;     /* # of LRO super packets */
	unsigned long lro_merged;   /* # of wire packets merged by LRO */
	struct sk_buff_head lroq;   /* list of aggregated sessions */
};

struct sge_rspq {                   /* state for an SGE response queue */
	struct napi_struct napi;
	const __be64 *cur_desc;     /* current descriptor in queue */
	unsigned int cidx;          /* consumer index */
	u8 gen;                     /* current generation bit */
	u8 intr_params;             /* interrupt holdoff parameters */
	u8 next_intr_params;        /* holdoff params for next interrupt */
	u8 adaptive_rx;
	u8 pktcnt_idx;              /* interrupt packet threshold */
	u8 uld;                     /* ULD handling this queue */
	u8 idx;                     /* queue index within its group */
	int offset;                 /* offset into current Rx buffer */
	u16 cntxt_id;               /* SGE context id for the response q */
	u16 abs_id;                 /* absolute SGE id for the response q */
	__be64 *desc;               /* address of HW response ring */
	dma_addr_t phys_addr;       /* physical address of the ring */
	void __iomem *bar2_addr;    /* address of BAR2 Queue registers */
	unsigned int bar2_qid;      /* Queue ID for BAR2 Queue registers */
	unsigned int iqe_len;       /* entry size */
	unsigned int size;          /* capacity of response queue */
	struct adapter *adap;
	struct net_device *netdev;  /* associated net device */
	rspq_handler_t handler;
	rspq_flush_handler_t flush_handler;
	struct t4_lro_mgr lro_mgr;
};

struct sge_eth_stats {              /* Ethernet queue statistics */
	unsigned long pkts;         /* # of ethernet packets */
	unsigned long lro_pkts;     /* # of LRO super packets */
	unsigned long lro_merged;   /* # of wire packets merged by LRO */
	unsigned long rx_cso;       /* # of Rx checksum offloads */
	unsigned long vlan_ex;      /* # of Rx VLAN extractions */
	unsigned long rx_drops;     /* # of packets dropped due to no mem */
};

struct sge_eth_rxq {                /* SW Ethernet Rx queue */
	struct sge_rspq rspq;
	struct sge_fl fl;
	struct sge_eth_stats stats;
} ____cacheline_aligned_in_smp;

struct sge_ofld_stats {             /* offload queue statistics */
	unsigned long pkts;         /* # of packets */
	unsigned long imm;          /* # of immediate-data packets */
	unsigned long an;           /* # of asynchronous notifications */
	unsigned long nomem;        /* # of responses deferred due to no mem */
};

struct sge_ofld_rxq {               /* SW offload Rx queue */
	struct sge_rspq rspq;
	struct sge_fl fl;
	struct sge_ofld_stats stats;
} ____cacheline_aligned_in_smp;

struct tx_desc {
	__be64 flit[8];
};

struct tx_sw_desc;

struct sge_txq {
	unsigned int  in_use;       /* # of in-use Tx descriptors */
	unsigned int  q_type;	    /* Q type Eth/Ctrl/Ofld */
	unsigned int  size;         /* # of descriptors */
	unsigned int  cidx;         /* SW consumer index */
	unsigned int  pidx;         /* producer index */
	unsigned long stops;        /* # of times q has been stopped */
	unsigned long restarts;     /* # of queue restarts */
	unsigned int  cntxt_id;     /* SGE context id for the Tx q */
	struct tx_desc *desc;       /* address of HW Tx descriptor ring */
	struct tx_sw_desc *sdesc;   /* address of SW Tx descriptor ring */
	struct sge_qstat *stat;     /* queue status entry */
	dma_addr_t    phys_addr;    /* physical address of the ring */
	spinlock_t db_lock;
	int db_disabled;
	unsigned short db_pidx;
	unsigned short db_pidx_inc;
	void __iomem *bar2_addr;    /* address of BAR2 Queue registers */
	unsigned int bar2_qid;      /* Queue ID for BAR2 Queue registers */
};

struct sge_eth_txq {                /* state for an SGE Ethernet Tx queue */
	struct sge_txq q;
	struct netdev_queue *txq;   /* associated netdev TX queue */
#ifdef CONFIG_CHELSIO_T4_DCB
	u8 dcb_prio;		    /* DCB Priority bound to queue */
#endif
	unsigned long tso;          /* # of TSO requests */
	unsigned long tx_cso;       /* # of Tx checksum offloads */
	unsigned long vlan_ins;     /* # of Tx VLAN insertions */
	unsigned long mapping_err;  /* # of I/O MMU packet mapping errors */
} ____cacheline_aligned_in_smp;

struct sge_uld_txq {               /* state for an SGE offload Tx queue */
	struct sge_txq q;
	struct adapter *adap;
	struct sk_buff_head sendq;  /* list of backpressured packets */
	struct tasklet_struct qresume_tsk; /* restarts the queue */
	bool service_ofldq_running; /* service_ofldq() is processing sendq */
	u8 full;                    /* the Tx ring is full */
	unsigned long mapping_err;  /* # of I/O MMU packet mapping errors */
} ____cacheline_aligned_in_smp;

struct sge_ctrl_txq {               /* state for an SGE control Tx queue */
	struct sge_txq q;
	struct adapter *adap;
	struct sk_buff_head sendq;  /* list of backpressured packets */
	struct tasklet_struct qresume_tsk; /* restarts the queue */
	u8 full;                    /* the Tx ring is full */
} ____cacheline_aligned_in_smp;

struct sge_uld_rxq_info {
	char name[IFNAMSIZ];	/* name of ULD driver */
	struct sge_ofld_rxq *uldrxq; /* Rxq's for ULD */
	u16 *msix_tbl;		/* msix_tbl for uld */
	u16 *rspq_id;		/* response queue id's of rxq */
	u16 nrxq;		/* # of ingress uld queues */
	u16 nciq;		/* # of completion queues */
	u8 uld;			/* uld type */
};

struct sge_uld_txq_info {
	struct sge_uld_txq *uldtxq; /* Txq's for ULD */
	atomic_t users;		/* num users */
	u16 ntxq;		/* # of egress uld queues */
};

struct sge {
	struct sge_eth_txq ethtxq[MAX_ETH_QSETS];
	struct sge_eth_txq ptptxq;
	struct sge_ctrl_txq ctrlq[MAX_CTRL_QUEUES];

	struct sge_eth_rxq ethrxq[MAX_ETH_QSETS];
	struct sge_rspq fw_evtq ____cacheline_aligned_in_smp;
	struct sge_uld_rxq_info **uld_rxq_info;
	struct sge_uld_txq_info **uld_txq_info;

	struct sge_rspq intrq ____cacheline_aligned_in_smp;
	spinlock_t intrq_lock;

	u16 max_ethqsets;           /* # of available Ethernet queue sets */
	u16 ethqsets;               /* # of active Ethernet queue sets */
	u16 ethtxq_rover;           /* Tx queue to clean up next */
	u16 ofldqsets;              /* # of active ofld queue sets */
	u16 nqs_per_uld;	    /* # of Rx queues per ULD */
	u16 timer_val[SGE_NTIMERS];
	u8 counter_val[SGE_NCOUNTERS];
	u32 fl_pg_order;            /* large page allocation size */
	u32 stat_len;               /* length of status page at ring end */
	u32 pktshift;               /* padding between CPL & packet data */
	u32 fl_align;               /* response queue message alignment */
	u32 fl_starve_thres;        /* Free List starvation threshold */

	struct sge_idma_monitor_state idma_monitor;
	unsigned int egr_start;
	unsigned int egr_sz;
	unsigned int ingr_start;
	unsigned int ingr_sz;
	void **egr_map;    /* qid->queue egress queue map */
	struct sge_rspq **ingr_map; /* qid->queue ingress queue map */
	unsigned long *starving_fl;
	unsigned long *txq_maperr;
	unsigned long *blocked_fl;
	struct timer_list rx_timer; /* refills starving FLs */
	struct timer_list tx_timer; /* checks Tx queues */
};

#define for_each_ethrxq(sge, i) for (i = 0; i < (sge)->ethqsets; i++)
#define for_each_ofldtxq(sge, i) for (i = 0; i < (sge)->ofldqsets; i++)

struct l2t_data;

#ifdef CONFIG_PCI_IOV

/* T4 supports SRIOV on PF0-3 and T5 on PF0-7.  However, the Serial
 * Configuration initialization for T5 only has SR-IOV functionality enabled
 * on PF0-3 in order to simplify everything.
 */
#define NUM_OF_PF_WITH_SRIOV 4

#endif

struct doorbell_stats {
	u32 db_drop;
	u32 db_empty;
	u32 db_full;
};

struct hash_mac_addr {
	struct list_head list;
	u8 addr[ETH_ALEN];
};

struct uld_msix_bmap {
	unsigned long *msix_bmap;
	unsigned int mapsize;
	spinlock_t lock; /* lock for acquiring bitmap */
};

struct uld_msix_info {
	unsigned short vec;
	char desc[IFNAMSIZ + 10];
	unsigned int idx;
};

struct vf_info {
	unsigned char vf_mac_addr[ETH_ALEN];
	unsigned int tx_rate;
	bool pf_set_mac;
	u16 vlan;
};

struct mbox_list {
	struct list_head list;
};

struct mps_encap_entry {
	atomic_t refcnt;
};

struct adapter {
	void __iomem *regs;
	void __iomem *bar2;
	u32 t4_bar0;
	struct pci_dev *pdev;
	struct device *pdev_dev;
	const char *name;
	unsigned int mbox;
	unsigned int pf;
	unsigned int flags;
	unsigned int adap_idx;
	enum chip_type chip;

	int msg_enable;
	__be16 vxlan_port;
	u8 vxlan_port_cnt;
	__be16 geneve_port;
	u8 geneve_port_cnt;

	struct adapter_params params;
	struct cxgb4_virt_res vres;
	unsigned int swintr;

	struct {
		unsigned short vec;
		char desc[IFNAMSIZ + 10];
	} msix_info[MAX_INGQ + 1];
	struct uld_msix_info *msix_info_ulds; /* msix info for uld's */
	struct uld_msix_bmap msix_bmap_ulds; /* msix bitmap for all uld */
	int msi_idx;

	struct doorbell_stats db_stats;
	struct sge sge;

	struct net_device *port[MAX_NPORTS];
	u8 chan_map[NCHAN];                   /* channel -> port map */

	struct vf_info *vfinfo;
	u8 num_vfs;

	u32 filter_mode;
	unsigned int l2t_start;
	unsigned int l2t_end;
	struct l2t_data *l2t;
	unsigned int clipt_start;
	unsigned int clipt_end;
	struct clip_tbl *clipt;
<<<<<<< HEAD
	struct smt_data *smt;
=======
	unsigned int rawf_start;
	unsigned int rawf_cnt;
	struct smt_data *smt;
	struct mps_encap_entry *mps_encap;
>>>>>>> 661e50bc
	struct cxgb4_uld_info *uld;
	void *uld_handle[CXGB4_ULD_MAX];
	unsigned int num_uld;
	unsigned int num_ofld_uld;
	struct list_head list_node;
	struct list_head rcu_node;
	struct list_head mac_hlist; /* list of MAC addresses in MPS Hash */

	void *iscsi_ppm;

	struct tid_info tids;
	void **tid_release_head;
	spinlock_t tid_release_lock;
	struct workqueue_struct *workq;
	struct work_struct tid_release_task;
	struct work_struct db_full_task;
	struct work_struct db_drop_task;
	bool tid_release_task_busy;

	/* lock for mailbox cmd list */
	spinlock_t mbox_lock;
	struct mbox_list mlist;

	/* support for mailbox command/reply logging */
#define T4_OS_LOG_MBOX_CMDS 256
	struct mbox_cmd_log *mbox_log;

	struct mutex uld_mutex;

	struct dentry *debugfs_root;
	bool use_bd;     /* Use SGE Back Door intfc for reading SGE Contexts */
	bool trace_rss;	/* 1 implies that different RSS flit per filter is
			 * used per filter else if 0 default RSS flit is
			 * used for all 4 filters.
			 */

	struct ptp_clock *ptp_clock;
	struct ptp_clock_info ptp_clock_info;
	struct sk_buff *ptp_tx_skb;
	/* ptp lock */
	spinlock_t ptp_lock;
	spinlock_t stats_lock;
	spinlock_t win0_lock ____cacheline_aligned_in_smp;

	/* TC u32 offload */
	struct cxgb4_tc_u32_table *tc_u32;
	struct chcr_stats_debug chcr_stats;

	/* TC flower offload */
	struct rhashtable flower_tbl;
	struct rhashtable_params flower_ht_params;
	struct timer_list flower_stats_timer;
	struct work_struct flower_stats_work;

	/* Ethtool Dump */
	struct ethtool_dump eth_dump;
};

/* Support for "sched-class" command to allow a TX Scheduling Class to be
 * programmed with various parameters.
 */
struct ch_sched_params {
	s8   type;                     /* packet or flow */
	union {
		struct {
			s8   level;    /* scheduler hierarchy level */
			s8   mode;     /* per-class or per-flow */
			s8   rateunit; /* bit or packet rate */
			s8   ratemode; /* %port relative or kbps absolute */
			s8   channel;  /* scheduler channel [0..N] */
			s8   class;    /* scheduler class [0..N] */
			s32  minrate;  /* minimum rate */
			s32  maxrate;  /* maximum rate */
			s16  weight;   /* percent weight */
			s16  pktsize;  /* average packet size */
		} params;
	} u;
};

enum {
	SCHED_CLASS_TYPE_PACKET = 0,    /* class type */
};

enum {
	SCHED_CLASS_LEVEL_CL_RL = 0,    /* class rate limiter */
};

enum {
	SCHED_CLASS_MODE_CLASS = 0,     /* per-class scheduling */
};

enum {
	SCHED_CLASS_RATEUNIT_BITS = 0,  /* bit rate scheduling */
};

enum {
	SCHED_CLASS_RATEMODE_ABS = 1,   /* Kb/s */
};

struct tx_sw_desc {                /* SW state per Tx descriptor */
	struct sk_buff *skb;
	struct ulptx_sgl *sgl;
};

/* Support for "sched_queue" command to allow one or more NIC TX Queues
 * to be bound to a TX Scheduling Class.
 */
struct ch_sched_queue {
	s8   queue;    /* queue index */
	s8   class;    /* class index */
};

/* Defined bit width of user definable filter tuples
 */
#define ETHTYPE_BITWIDTH 16
#define FRAG_BITWIDTH 1
#define MACIDX_BITWIDTH 9
#define FCOE_BITWIDTH 1
#define IPORT_BITWIDTH 3
#define MATCHTYPE_BITWIDTH 3
#define PROTO_BITWIDTH 8
#define TOS_BITWIDTH 8
#define PF_BITWIDTH 8
#define VF_BITWIDTH 8
#define IVLAN_BITWIDTH 16
#define OVLAN_BITWIDTH 16

/* Filter matching rules.  These consist of a set of ingress packet field
 * (value, mask) tuples.  The associated ingress packet field matches the
 * tuple when ((field & mask) == value).  (Thus a wildcard "don't care" field
 * rule can be constructed by specifying a tuple of (0, 0).)  A filter rule
 * matches an ingress packet when all of the individual individual field
 * matching rules are true.
 *
 * Partial field masks are always valid, however, while it may be easy to
 * understand their meanings for some fields (e.g. IP address to match a
 * subnet), for others making sensible partial masks is less intuitive (e.g.
 * MPS match type) ...
 *
 * Most of the following data structures are modeled on T4 capabilities.
 * Drivers for earlier chips use the subsets which make sense for those chips.
 * We really need to come up with a hardware-independent mechanism to
 * represent hardware filter capabilities ...
 */
struct ch_filter_tuple {
	/* Compressed header matching field rules.  The TP_VLAN_PRI_MAP
	 * register selects which of these fields will participate in the
	 * filter match rules -- up to a maximum of 36 bits.  Because
	 * TP_VLAN_PRI_MAP is a global register, all filters must use the same
	 * set of fields.
	 */
	uint32_t ethtype:ETHTYPE_BITWIDTH;      /* Ethernet type */
	uint32_t frag:FRAG_BITWIDTH;            /* IP fragmentation header */
	uint32_t ivlan_vld:1;                   /* inner VLAN valid */
	uint32_t ovlan_vld:1;                   /* outer VLAN valid */
	uint32_t pfvf_vld:1;                    /* PF/VF valid */
	uint32_t macidx:MACIDX_BITWIDTH;        /* exact match MAC index */
	uint32_t fcoe:FCOE_BITWIDTH;            /* FCoE packet */
	uint32_t iport:IPORT_BITWIDTH;          /* ingress port */
	uint32_t matchtype:MATCHTYPE_BITWIDTH;  /* MPS match type */
	uint32_t proto:PROTO_BITWIDTH;          /* protocol type */
	uint32_t tos:TOS_BITWIDTH;              /* TOS/Traffic Type */
	uint32_t pf:PF_BITWIDTH;                /* PCI-E PF ID */
	uint32_t vf:VF_BITWIDTH;                /* PCI-E VF ID */
	uint32_t ivlan:IVLAN_BITWIDTH;          /* inner VLAN */
	uint32_t ovlan:OVLAN_BITWIDTH;          /* outer VLAN */

	/* Uncompressed header matching field rules.  These are always
	 * available for field rules.
	 */
	uint8_t lip[16];        /* local IP address (IPv4 in [3:0]) */
	uint8_t fip[16];        /* foreign IP address (IPv4 in [3:0]) */
	uint16_t lport;         /* local port */
	uint16_t fport;         /* foreign port */
};

/* A filter ioctl command.
 */
struct ch_filter_specification {
	/* Administrative fields for filter.
	 */
	uint32_t hitcnts:1;     /* count filter hits in TCB */
	uint32_t prio:1;        /* filter has priority over active/server */

	/* Fundamental filter typing.  This is the one element of filter
	 * matching that doesn't exist as a (value, mask) tuple.
	 */
	uint32_t type:1;        /* 0 => IPv4, 1 => IPv6 */
	u32 hash:1;		/* 0 => wild-card, 1 => exact-match */

	/* Packet dispatch information.  Ingress packets which match the
	 * filter rules will be dropped, passed to the host or switched back
	 * out as egress packets.
	 */
	uint32_t action:2;      /* drop, pass, switch */

	uint32_t rpttid:1;      /* report TID in RSS hash field */

	uint32_t dirsteer:1;    /* 0 => RSS, 1 => steer to iq */
	uint32_t iq:10;         /* ingress queue */

	uint32_t maskhash:1;    /* dirsteer=0: store RSS hash in TCB */
	uint32_t dirsteerhash:1;/* dirsteer=1: 0 => TCB contains RSS hash */
				/*             1 => TCB contains IQ ID */

	/* Switch proxy/rewrite fields.  An ingress packet which matches a
	 * filter with "switch" set will be looped back out as an egress
	 * packet -- potentially with some Ethernet header rewriting.
	 */
	uint32_t eport:2;       /* egress port to switch packet out */
	uint32_t newdmac:1;     /* rewrite destination MAC address */
	uint32_t newsmac:1;     /* rewrite source MAC address */
	uint32_t newvlan:2;     /* rewrite VLAN Tag */
	uint32_t nat_mode:3;    /* specify NAT operation mode */
	uint8_t dmac[ETH_ALEN]; /* new destination MAC address */
	uint8_t smac[ETH_ALEN]; /* new source MAC address */
	uint16_t vlan;          /* VLAN Tag to insert */

	u8 nat_lip[16];		/* local IP to use after NAT'ing */
	u8 nat_fip[16];		/* foreign IP to use after NAT'ing */
	u16 nat_lport;		/* local port to use after NAT'ing */
	u16 nat_fport;		/* foreign port to use after NAT'ing */

	/* reservation for future additions */
	u8 rsvd[24];

	/* Filter rule value/mask pairs.
	 */
	struct ch_filter_tuple val;
	struct ch_filter_tuple mask;
};

enum {
	FILTER_PASS = 0,        /* default */
	FILTER_DROP,
	FILTER_SWITCH
};

enum {
	VLAN_NOCHANGE = 0,      /* default */
	VLAN_REMOVE,
	VLAN_INSERT,
	VLAN_REWRITE
};

enum {
	NAT_MODE_NONE = 0,	/* No NAT performed */
	NAT_MODE_DIP,		/* NAT on Dst IP */
	NAT_MODE_DIP_DP,	/* NAT on Dst IP, Dst Port */
	NAT_MODE_DIP_DP_SIP,	/* NAT on Dst IP, Dst Port and Src IP */
	NAT_MODE_DIP_DP_SP,	/* NAT on Dst IP, Dst Port and Src Port */
	NAT_MODE_SIP_SP,	/* NAT on Src IP and Src Port */
	NAT_MODE_DIP_SIP_SP,	/* NAT on Dst IP, Src IP and Src Port */
	NAT_MODE_ALL		/* NAT on entire 4-tuple */
};

/* Host shadow copy of ingress filter entry.  This is in host native format
 * and doesn't match the ordering or bit order, etc. of the hardware of the
 * firmware command.  The use of bit-field structure elements is purely to
 * remind ourselves of the field size limitations and save memory in the case
 * where the filter table is large.
 */
struct filter_entry {
	/* Administrative fields for filter. */
	u32 valid:1;            /* filter allocated and valid */
	u32 locked:1;           /* filter is administratively locked */

	u32 pending:1;          /* filter action is pending firmware reply */
	struct filter_ctx *ctx; /* Caller's completion hook */
	struct l2t_entry *l2t;  /* Layer Two Table entry for dmac */
	struct smt_entry *smt;  /* Source Mac Table entry for smac */
	struct net_device *dev; /* Associated net device */
	u32 tid;                /* This will store the actual tid */

	/* The filter itself.  Most of this is a straight copy of information
	 * provided by the extended ioctl().  Some fields are translated to
	 * internal forms -- for instance the Ingress Queue ID passed in from
	 * the ioctl() is translated into the Absolute Ingress Queue ID.
	 */
	struct ch_filter_specification fs;
};

static inline int is_offload(const struct adapter *adap)
{
	return adap->params.offload;
}

static inline int is_hashfilter(const struct adapter *adap)
{
	return adap->params.hash_filter;
}

static inline int is_pci_uld(const struct adapter *adap)
{
	return adap->params.crypto;
}

static inline int is_uld(const struct adapter *adap)
{
	return (adap->params.offload || adap->params.crypto);
}

static inline u32 t4_read_reg(struct adapter *adap, u32 reg_addr)
{
	return readl(adap->regs + reg_addr);
}

static inline void t4_write_reg(struct adapter *adap, u32 reg_addr, u32 val)
{
	writel(val, adap->regs + reg_addr);
}

#ifndef readq
static inline u64 readq(const volatile void __iomem *addr)
{
	return readl(addr) + ((u64)readl(addr + 4) << 32);
}

static inline void writeq(u64 val, volatile void __iomem *addr)
{
	writel(val, addr);
	writel(val >> 32, addr + 4);
}
#endif

static inline u64 t4_read_reg64(struct adapter *adap, u32 reg_addr)
{
	return readq(adap->regs + reg_addr);
}

static inline void t4_write_reg64(struct adapter *adap, u32 reg_addr, u64 val)
{
	writeq(val, adap->regs + reg_addr);
}

/**
 * t4_set_hw_addr - store a port's MAC address in SW
 * @adapter: the adapter
 * @port_idx: the port index
 * @hw_addr: the Ethernet address
 *
 * Store the Ethernet address of the given port in SW.  Called by the common
 * code when it retrieves a port's Ethernet address from EEPROM.
 */
static inline void t4_set_hw_addr(struct adapter *adapter, int port_idx,
				  u8 hw_addr[])
{
	ether_addr_copy(adapter->port[port_idx]->dev_addr, hw_addr);
	ether_addr_copy(adapter->port[port_idx]->perm_addr, hw_addr);
}

/**
 * netdev2pinfo - return the port_info structure associated with a net_device
 * @dev: the netdev
 *
 * Return the struct port_info associated with a net_device
 */
static inline struct port_info *netdev2pinfo(const struct net_device *dev)
{
	return netdev_priv(dev);
}

/**
 * adap2pinfo - return the port_info of a port
 * @adap: the adapter
 * @idx: the port index
 *
 * Return the port_info structure for the port of the given index.
 */
static inline struct port_info *adap2pinfo(struct adapter *adap, int idx)
{
	return netdev_priv(adap->port[idx]);
}

/**
 * netdev2adap - return the adapter structure associated with a net_device
 * @dev: the netdev
 *
 * Return the struct adapter associated with a net_device
 */
static inline struct adapter *netdev2adap(const struct net_device *dev)
{
	return netdev2pinfo(dev)->adapter;
}

/* Return a version number to identify the type of adapter.  The scheme is:
 * - bits 0..9: chip version
 * - bits 10..15: chip revision
 * - bits 16..23: register dump version
 */
static inline unsigned int mk_adap_vers(struct adapter *ap)
{
	return CHELSIO_CHIP_VERSION(ap->params.chip) |
		(CHELSIO_CHIP_RELEASE(ap->params.chip) << 10) | (1 << 16);
}

/* Return a queue's interrupt hold-off time in us.  0 means no timer. */
static inline unsigned int qtimer_val(const struct adapter *adap,
				      const struct sge_rspq *q)
{
	unsigned int idx = q->intr_params >> 1;

	return idx < SGE_NTIMERS ? adap->sge.timer_val[idx] : 0;
}

/* driver version & name used for ethtool_drvinfo */
extern char cxgb4_driver_name[];
extern const char cxgb4_driver_version[];

void t4_os_portmod_changed(const struct adapter *adap, int port_id);
void t4_os_link_changed(struct adapter *adap, int port_id, int link_stat);

void t4_free_sge_resources(struct adapter *adap);
void t4_free_ofld_rxqs(struct adapter *adap, int n, struct sge_ofld_rxq *q);
irq_handler_t t4_intr_handler(struct adapter *adap);
netdev_tx_t t4_eth_xmit(struct sk_buff *skb, struct net_device *dev);
int t4_ethrx_handler(struct sge_rspq *q, const __be64 *rsp,
		     const struct pkt_gl *gl);
int t4_mgmt_tx(struct adapter *adap, struct sk_buff *skb);
int t4_ofld_send(struct adapter *adap, struct sk_buff *skb);
int t4_sge_alloc_rxq(struct adapter *adap, struct sge_rspq *iq, bool fwevtq,
		     struct net_device *dev, int intr_idx,
		     struct sge_fl *fl, rspq_handler_t hnd,
		     rspq_flush_handler_t flush_handler, int cong);
int t4_sge_alloc_eth_txq(struct adapter *adap, struct sge_eth_txq *txq,
			 struct net_device *dev, struct netdev_queue *netdevq,
			 unsigned int iqid);
int t4_sge_alloc_ctrl_txq(struct adapter *adap, struct sge_ctrl_txq *txq,
			  struct net_device *dev, unsigned int iqid,
			  unsigned int cmplqid);
int t4_sge_mod_ctrl_txq(struct adapter *adap, unsigned int eqid,
			unsigned int cmplqid);
int t4_sge_alloc_uld_txq(struct adapter *adap, struct sge_uld_txq *txq,
			 struct net_device *dev, unsigned int iqid,
			 unsigned int uld_type);
irqreturn_t t4_sge_intr_msix(int irq, void *cookie);
int t4_sge_init(struct adapter *adap);
void t4_sge_start(struct adapter *adap);
void t4_sge_stop(struct adapter *adap);
void cxgb4_set_ethtool_ops(struct net_device *netdev);
int cxgb4_write_rss(const struct port_info *pi, const u16 *queues);
enum cpl_tx_tnl_lso_type cxgb_encap_offload_supported(struct sk_buff *skb);
extern int dbfifo_int_thresh;

#define for_each_port(adapter, iter) \
	for (iter = 0; iter < (adapter)->params.nports; ++iter)

static inline int is_bypass(struct adapter *adap)
{
	return adap->params.bypass;
}

static inline int is_bypass_device(int device)
{
	/* this should be set based upon device capabilities */
	switch (device) {
	case 0x440b:
	case 0x440c:
		return 1;
	default:
		return 0;
	}
}

static inline int is_10gbt_device(int device)
{
	/* this should be set based upon device capabilities */
	switch (device) {
	case 0x4409:
	case 0x4486:
		return 1;

	default:
		return 0;
	}
}

static inline unsigned int core_ticks_per_usec(const struct adapter *adap)
{
	return adap->params.vpd.cclk / 1000;
}

static inline unsigned int us_to_core_ticks(const struct adapter *adap,
					    unsigned int us)
{
	return (us * adap->params.vpd.cclk) / 1000;
}

static inline unsigned int core_ticks_to_us(const struct adapter *adapter,
					    unsigned int ticks)
{
	/* add Core Clock / 2 to round ticks to nearest uS */
	return ((ticks * 1000 + adapter->params.vpd.cclk/2) /
		adapter->params.vpd.cclk);
}

static inline unsigned int dack_ticks_to_usec(const struct adapter *adap,
					      unsigned int ticks)
{
	return (ticks << adap->params.tp.dack_re) / core_ticks_per_usec(adap);
}

void t4_set_reg_field(struct adapter *adap, unsigned int addr, u32 mask,
		      u32 val);

int t4_wr_mbox_meat_timeout(struct adapter *adap, int mbox, const void *cmd,
			    int size, void *rpl, bool sleep_ok, int timeout);
int t4_wr_mbox_meat(struct adapter *adap, int mbox, const void *cmd, int size,
		    void *rpl, bool sleep_ok);

static inline int t4_wr_mbox_timeout(struct adapter *adap, int mbox,
				     const void *cmd, int size, void *rpl,
				     int timeout)
{
	return t4_wr_mbox_meat_timeout(adap, mbox, cmd, size, rpl, true,
				       timeout);
}

static inline int t4_wr_mbox(struct adapter *adap, int mbox, const void *cmd,
			     int size, void *rpl)
{
	return t4_wr_mbox_meat(adap, mbox, cmd, size, rpl, true);
}

static inline int t4_wr_mbox_ns(struct adapter *adap, int mbox, const void *cmd,
				int size, void *rpl)
{
	return t4_wr_mbox_meat(adap, mbox, cmd, size, rpl, false);
}

/**
 *	hash_mac_addr - return the hash value of a MAC address
 *	@addr: the 48-bit Ethernet MAC address
 *
 *	Hashes a MAC address according to the hash function used by HW inexact
 *	(hash) address matching.
 */
static inline int hash_mac_addr(const u8 *addr)
{
	u32 a = ((u32)addr[0] << 16) | ((u32)addr[1] << 8) | addr[2];
	u32 b = ((u32)addr[3] << 16) | ((u32)addr[4] << 8) | addr[5];

	a ^= b;
	a ^= (a >> 12);
	a ^= (a >> 6);
	return a & 0x3f;
}

int cxgb4_set_rspq_intr_params(struct sge_rspq *q, unsigned int us,
			       unsigned int cnt);
static inline void init_rspq(struct adapter *adap, struct sge_rspq *q,
			     unsigned int us, unsigned int cnt,
			     unsigned int size, unsigned int iqe_size)
{
	q->adap = adap;
	cxgb4_set_rspq_intr_params(q, us, cnt);
	q->iqe_len = iqe_size;
	q->size = size;
}

/**
 *     t4_is_inserted_mod_type - is a plugged in Firmware Module Type
 *     @fw_mod_type: the Firmware Mofule Type
 *
 *     Return whether the Firmware Module Type represents a real Transceiver
 *     Module/Cable Module Type which has been inserted.
 */
static inline bool t4_is_inserted_mod_type(unsigned int fw_mod_type)
{
	return (fw_mod_type != FW_PORT_MOD_TYPE_NONE &&
		fw_mod_type != FW_PORT_MOD_TYPE_NOTSUPPORTED &&
		fw_mod_type != FW_PORT_MOD_TYPE_UNKNOWN &&
		fw_mod_type != FW_PORT_MOD_TYPE_ERROR);
}

void t4_write_indirect(struct adapter *adap, unsigned int addr_reg,
		       unsigned int data_reg, const u32 *vals,
		       unsigned int nregs, unsigned int start_idx);
void t4_read_indirect(struct adapter *adap, unsigned int addr_reg,
		      unsigned int data_reg, u32 *vals, unsigned int nregs,
		      unsigned int start_idx);
void t4_hw_pci_read_cfg4(struct adapter *adapter, int reg, u32 *val);

struct fw_filter_wr;

void t4_intr_enable(struct adapter *adapter);
void t4_intr_disable(struct adapter *adapter);
int t4_slow_intr_handler(struct adapter *adapter);

int t4_wait_dev_ready(void __iomem *regs);
int t4_link_l1cfg(struct adapter *adap, unsigned int mbox, unsigned int port,
		  struct link_config *lc);
int t4_restart_aneg(struct adapter *adap, unsigned int mbox, unsigned int port);

u32 t4_read_pcie_cfg4(struct adapter *adap, int reg);
u32 t4_get_util_window(struct adapter *adap);
void t4_setup_memwin(struct adapter *adap, u32 memwin_base, u32 window);

#define T4_MEMORY_WRITE	0
#define T4_MEMORY_READ	1
int t4_memory_rw(struct adapter *adap, int win, int mtype, u32 addr, u32 len,
		 void *buf, int dir);
static inline int t4_memory_write(struct adapter *adap, int mtype, u32 addr,
				  u32 len, __be32 *buf)
{
	return t4_memory_rw(adap, 0, mtype, addr, len, buf, 0);
}

unsigned int t4_get_regs_len(struct adapter *adapter);
void t4_get_regs(struct adapter *adap, void *buf, size_t buf_size);

int t4_eeprom_ptov(unsigned int phys_addr, unsigned int fn, unsigned int sz);
int t4_seeprom_wp(struct adapter *adapter, bool enable);
int t4_get_raw_vpd_params(struct adapter *adapter, struct vpd_params *p);
int t4_get_vpd_params(struct adapter *adapter, struct vpd_params *p);
int t4_read_flash(struct adapter *adapter, unsigned int addr,
		  unsigned int nwords, u32 *data, int byte_oriented);
int t4_load_fw(struct adapter *adapter, const u8 *fw_data, unsigned int size);
int t4_load_phy_fw(struct adapter *adap,
		   int win, spinlock_t *lock,
		   int (*phy_fw_version)(const u8 *, size_t),
		   const u8 *phy_fw_data, size_t phy_fw_size);
int t4_phy_fw_ver(struct adapter *adap, int *phy_fw_ver);
int t4_fwcache(struct adapter *adap, enum fw_params_param_dev_fwcache op);
int t4_fw_upgrade(struct adapter *adap, unsigned int mbox,
		  const u8 *fw_data, unsigned int size, int force);
int t4_fl_pkt_align(struct adapter *adap);
unsigned int t4_flash_cfg_addr(struct adapter *adapter);
int t4_check_fw_version(struct adapter *adap);
int t4_load_cfg(struct adapter *adapter, const u8 *cfg_data, unsigned int size);
int t4_get_fw_version(struct adapter *adapter, u32 *vers);
int t4_get_bs_version(struct adapter *adapter, u32 *vers);
int t4_get_tp_version(struct adapter *adapter, u32 *vers);
int t4_get_exprom_version(struct adapter *adapter, u32 *vers);
int t4_get_scfg_version(struct adapter *adapter, u32 *vers);
int t4_get_vpd_version(struct adapter *adapter, u32 *vers);
int t4_get_version_info(struct adapter *adapter);
void t4_dump_version_info(struct adapter *adapter);
int t4_prep_fw(struct adapter *adap, struct fw_info *fw_info,
	       const u8 *fw_data, unsigned int fw_size,
	       struct fw_hdr *card_fw, enum dev_state state, int *reset);
int t4_prep_adapter(struct adapter *adapter);
int t4_shutdown_adapter(struct adapter *adapter);

enum t4_bar2_qtype { T4_BAR2_QTYPE_EGRESS, T4_BAR2_QTYPE_INGRESS };
int t4_bar2_sge_qregs(struct adapter *adapter,
		      unsigned int qid,
		      enum t4_bar2_qtype qtype,
		      int user,
		      u64 *pbar2_qoffset,
		      unsigned int *pbar2_qid);

unsigned int qtimer_val(const struct adapter *adap,
			const struct sge_rspq *q);

int t4_init_devlog_params(struct adapter *adapter);
int t4_init_sge_params(struct adapter *adapter);
int t4_init_tp_params(struct adapter *adap, bool sleep_ok);
int t4_filter_field_shift(const struct adapter *adap, int filter_sel);
int t4_init_rss_mode(struct adapter *adap, int mbox);
int t4_init_portinfo(struct port_info *pi, int mbox,
		     int port, int pf, int vf, u8 mac[]);
int t4_port_init(struct adapter *adap, int mbox, int pf, int vf);
void t4_fatal_err(struct adapter *adapter);
unsigned int t4_chip_rss_size(struct adapter *adapter);
int t4_config_rss_range(struct adapter *adapter, int mbox, unsigned int viid,
			int start, int n, const u16 *rspq, unsigned int nrspq);
int t4_config_glbl_rss(struct adapter *adapter, int mbox, unsigned int mode,
		       unsigned int flags);
int t4_config_vi_rss(struct adapter *adapter, int mbox, unsigned int viid,
		     unsigned int flags, unsigned int defq);
int t4_read_rss(struct adapter *adapter, u16 *entries);
void t4_read_rss_key(struct adapter *adapter, u32 *key, bool sleep_ok);
void t4_write_rss_key(struct adapter *adap, const u32 *key, int idx,
		      bool sleep_ok);
void t4_read_rss_pf_config(struct adapter *adapter, unsigned int index,
			   u32 *valp, bool sleep_ok);
void t4_read_rss_vf_config(struct adapter *adapter, unsigned int index,
			   u32 *vfl, u32 *vfh, bool sleep_ok);
u32 t4_read_rss_pf_map(struct adapter *adapter, bool sleep_ok);
u32 t4_read_rss_pf_mask(struct adapter *adapter, bool sleep_ok);

unsigned int t4_get_mps_bg_map(struct adapter *adapter, int pidx);
unsigned int t4_get_tp_ch_map(struct adapter *adapter, int pidx);
void t4_pmtx_get_stats(struct adapter *adap, u32 cnt[], u64 cycles[]);
void t4_pmrx_get_stats(struct adapter *adap, u32 cnt[], u64 cycles[]);
int t4_read_cim_ibq(struct adapter *adap, unsigned int qid, u32 *data,
		    size_t n);
int t4_read_cim_obq(struct adapter *adap, unsigned int qid, u32 *data,
		    size_t n);
int t4_cim_read(struct adapter *adap, unsigned int addr, unsigned int n,
		unsigned int *valp);
int t4_cim_write(struct adapter *adap, unsigned int addr, unsigned int n,
		 const unsigned int *valp);
int t4_cim_read_la(struct adapter *adap, u32 *la_buf, unsigned int *wrptr);
void t4_cim_read_pif_la(struct adapter *adap, u32 *pif_req, u32 *pif_rsp,
			unsigned int *pif_req_wrptr,
			unsigned int *pif_rsp_wrptr);
void t4_cim_read_ma_la(struct adapter *adap, u32 *ma_req, u32 *ma_rsp);
void t4_read_cimq_cfg(struct adapter *adap, u16 *base, u16 *size, u16 *thres);
const char *t4_get_port_type_description(enum fw_port_type port_type);
void t4_get_port_stats(struct adapter *adap, int idx, struct port_stats *p);
void t4_get_port_stats_offset(struct adapter *adap, int idx,
			      struct port_stats *stats,
			      struct port_stats *offset);
void t4_get_lb_stats(struct adapter *adap, int idx, struct lb_port_stats *p);
void t4_read_mtu_tbl(struct adapter *adap, u16 *mtus, u8 *mtu_log);
void t4_read_cong_tbl(struct adapter *adap, u16 incr[NMTUS][NCCTRL_WIN]);
void t4_tp_wr_bits_indirect(struct adapter *adap, unsigned int addr,
			    unsigned int mask, unsigned int val);
void t4_tp_read_la(struct adapter *adap, u64 *la_buf, unsigned int *wrptr);
void t4_tp_get_err_stats(struct adapter *adap, struct tp_err_stats *st,
			 bool sleep_ok);
void t4_tp_get_cpl_stats(struct adapter *adap, struct tp_cpl_stats *st,
			 bool sleep_ok);
void t4_tp_get_rdma_stats(struct adapter *adap, struct tp_rdma_stats *st,
			  bool sleep_ok);
void t4_get_usm_stats(struct adapter *adap, struct tp_usm_stats *st,
		      bool sleep_ok);
void t4_tp_get_tcp_stats(struct adapter *adap, struct tp_tcp_stats *v4,
			 struct tp_tcp_stats *v6, bool sleep_ok);
void t4_get_fcoe_stats(struct adapter *adap, unsigned int idx,
		       struct tp_fcoe_stats *st, bool sleep_ok);
void t4_load_mtus(struct adapter *adap, const unsigned short *mtus,
		  const unsigned short *alpha, const unsigned short *beta);

void t4_ulprx_read_la(struct adapter *adap, u32 *la_buf);

void t4_get_chan_txrate(struct adapter *adap, u64 *nic_rate, u64 *ofld_rate);
void t4_mk_filtdelwr(unsigned int ftid, struct fw_filter_wr *wr, int qid);

void t4_wol_magic_enable(struct adapter *adap, unsigned int port,
			 const u8 *addr);
int t4_wol_pat_enable(struct adapter *adap, unsigned int port, unsigned int map,
		      u64 mask0, u64 mask1, unsigned int crc, bool enable);

int t4_fw_hello(struct adapter *adap, unsigned int mbox, unsigned int evt_mbox,
		enum dev_master master, enum dev_state *state);
int t4_fw_bye(struct adapter *adap, unsigned int mbox);
int t4_early_init(struct adapter *adap, unsigned int mbox);
int t4_fw_reset(struct adapter *adap, unsigned int mbox, int reset);
int t4_fixup_host_params(struct adapter *adap, unsigned int page_size,
			  unsigned int cache_line_size);
int t4_fw_initialize(struct adapter *adap, unsigned int mbox);
int t4_query_params(struct adapter *adap, unsigned int mbox, unsigned int pf,
		    unsigned int vf, unsigned int nparams, const u32 *params,
		    u32 *val);
int t4_query_params_ns(struct adapter *adap, unsigned int mbox, unsigned int pf,
		       unsigned int vf, unsigned int nparams, const u32 *params,
		       u32 *val);
int t4_query_params_rw(struct adapter *adap, unsigned int mbox, unsigned int pf,
		       unsigned int vf, unsigned int nparams, const u32 *params,
		       u32 *val, int rw, bool sleep_ok);
int t4_set_params_timeout(struct adapter *adap, unsigned int mbox,
			  unsigned int pf, unsigned int vf,
			  unsigned int nparams, const u32 *params,
			  const u32 *val, int timeout);
int t4_set_params(struct adapter *adap, unsigned int mbox, unsigned int pf,
		  unsigned int vf, unsigned int nparams, const u32 *params,
		  const u32 *val);
int t4_cfg_pfvf(struct adapter *adap, unsigned int mbox, unsigned int pf,
		unsigned int vf, unsigned int txq, unsigned int txq_eth_ctrl,
		unsigned int rxqi, unsigned int rxq, unsigned int tc,
		unsigned int vi, unsigned int cmask, unsigned int pmask,
		unsigned int nexact, unsigned int rcaps, unsigned int wxcaps);
int t4_alloc_vi(struct adapter *adap, unsigned int mbox, unsigned int port,
		unsigned int pf, unsigned int vf, unsigned int nmac, u8 *mac,
		unsigned int *rss_size);
int t4_free_vi(struct adapter *adap, unsigned int mbox,
	       unsigned int pf, unsigned int vf,
	       unsigned int viid);
int t4_set_rxmode(struct adapter *adap, unsigned int mbox, unsigned int viid,
		int mtu, int promisc, int all_multi, int bcast, int vlanex,
		bool sleep_ok);
int t4_free_raw_mac_filt(struct adapter *adap, unsigned int viid,
			 const u8 *addr, const u8 *mask, unsigned int idx,
			 u8 lookup_type, u8 port_id, bool sleep_ok);
int t4_alloc_raw_mac_filt(struct adapter *adap, unsigned int viid,
			  const u8 *addr, const u8 *mask, unsigned int idx,
			  u8 lookup_type, u8 port_id, bool sleep_ok);
int t4_alloc_mac_filt(struct adapter *adap, unsigned int mbox,
		      unsigned int viid, bool free, unsigned int naddr,
		      const u8 **addr, u16 *idx, u64 *hash, bool sleep_ok);
int t4_free_mac_filt(struct adapter *adap, unsigned int mbox,
		     unsigned int viid, unsigned int naddr,
		     const u8 **addr, bool sleep_ok);
int t4_change_mac(struct adapter *adap, unsigned int mbox, unsigned int viid,
		  int idx, const u8 *addr, bool persist, bool add_smt);
int t4_set_addr_hash(struct adapter *adap, unsigned int mbox, unsigned int viid,
		     bool ucast, u64 vec, bool sleep_ok);
int t4_enable_vi_params(struct adapter *adap, unsigned int mbox,
			unsigned int viid, bool rx_en, bool tx_en, bool dcb_en);
int t4_enable_vi(struct adapter *adap, unsigned int mbox, unsigned int viid,
		 bool rx_en, bool tx_en);
int t4_identify_port(struct adapter *adap, unsigned int mbox, unsigned int viid,
		     unsigned int nblinks);
int t4_mdio_rd(struct adapter *adap, unsigned int mbox, unsigned int phy_addr,
	       unsigned int mmd, unsigned int reg, u16 *valp);
int t4_mdio_wr(struct adapter *adap, unsigned int mbox, unsigned int phy_addr,
	       unsigned int mmd, unsigned int reg, u16 val);
int t4_iq_stop(struct adapter *adap, unsigned int mbox, unsigned int pf,
	       unsigned int vf, unsigned int iqtype, unsigned int iqid,
	       unsigned int fl0id, unsigned int fl1id);
int t4_iq_free(struct adapter *adap, unsigned int mbox, unsigned int pf,
	       unsigned int vf, unsigned int iqtype, unsigned int iqid,
	       unsigned int fl0id, unsigned int fl1id);
int t4_eth_eq_free(struct adapter *adap, unsigned int mbox, unsigned int pf,
		   unsigned int vf, unsigned int eqid);
int t4_ctrl_eq_free(struct adapter *adap, unsigned int mbox, unsigned int pf,
		    unsigned int vf, unsigned int eqid);
int t4_ofld_eq_free(struct adapter *adap, unsigned int mbox, unsigned int pf,
		    unsigned int vf, unsigned int eqid);
int t4_sge_ctxt_flush(struct adapter *adap, unsigned int mbox, int ctxt_type);
void t4_handle_get_port_info(struct port_info *pi, const __be64 *rpl);
int t4_update_port_info(struct port_info *pi);
int t4_get_link_params(struct port_info *pi, unsigned int *link_okp,
		       unsigned int *speedp, unsigned int *mtup);
int t4_handle_fw_rpl(struct adapter *adap, const __be64 *rpl);
void t4_db_full(struct adapter *adapter);
void t4_db_dropped(struct adapter *adapter);
int t4_set_trace_filter(struct adapter *adapter, const struct trace_params *tp,
			int filter_index, int enable);
void t4_get_trace_filter(struct adapter *adapter, struct trace_params *tp,
			 int filter_index, int *enabled);
int t4_fwaddrspace_write(struct adapter *adap, unsigned int mbox,
			 u32 addr, u32 val);
void t4_read_pace_tbl(struct adapter *adap, unsigned int pace_vals[NTX_SCHED]);
void t4_get_tx_sched(struct adapter *adap, unsigned int sched,
		     unsigned int *kbps, unsigned int *ipg, bool sleep_ok);
int t4_sge_ctxt_rd(struct adapter *adap, unsigned int mbox, unsigned int cid,
		   enum ctxt_type ctype, u32 *data);
int t4_sge_ctxt_rd_bd(struct adapter *adap, unsigned int cid,
		      enum ctxt_type ctype, u32 *data);
int t4_sched_params(struct adapter *adapter, int type, int level, int mode,
		    int rateunit, int ratemode, int channel, int class,
		    int minrate, int maxrate, int weight, int pktsize);
void t4_sge_decode_idma_state(struct adapter *adapter, int state);
void t4_idma_monitor_init(struct adapter *adapter,
			  struct sge_idma_monitor_state *idma);
void t4_idma_monitor(struct adapter *adapter,
		     struct sge_idma_monitor_state *idma,
		     int hz, int ticks);
int t4_set_vf_mac_acl(struct adapter *adapter, unsigned int vf,
		      unsigned int naddr, u8 *addr);
void t4_tp_pio_read(struct adapter *adap, u32 *buff, u32 nregs,
		    u32 start_index, bool sleep_ok);
void t4_tp_tm_pio_read(struct adapter *adap, u32 *buff, u32 nregs,
		       u32 start_index, bool sleep_ok);
void t4_tp_mib_read(struct adapter *adap, u32 *buff, u32 nregs,
		    u32 start_index, bool sleep_ok);

void t4_uld_mem_free(struct adapter *adap);
int t4_uld_mem_alloc(struct adapter *adap);
void t4_uld_clean_up(struct adapter *adap);
void t4_register_netevent_notifier(void);
int t4_i2c_rd(struct adapter *adap, unsigned int mbox, int port,
	      unsigned int devid, unsigned int offset,
	      unsigned int len, u8 *buf);
void free_rspq_fl(struct adapter *adap, struct sge_rspq *rq, struct sge_fl *fl);
void free_tx_desc(struct adapter *adap, struct sge_txq *q,
		  unsigned int n, bool unmap);
void free_txq(struct adapter *adap, struct sge_txq *q);
void cxgb4_reclaim_completed_tx(struct adapter *adap,
				struct sge_txq *q, bool unmap);
int cxgb4_map_skb(struct device *dev, const struct sk_buff *skb,
		  dma_addr_t *addr);
void cxgb4_inline_tx_skb(const struct sk_buff *skb, const struct sge_txq *q,
			 void *pos);
void cxgb4_write_sgl(const struct sk_buff *skb, struct sge_txq *q,
		     struct ulptx_sgl *sgl, u64 *end, unsigned int start,
		     const dma_addr_t *addr);
void cxgb4_ring_tx_db(struct adapter *adap, struct sge_txq *q, int n);
int t4_set_vlan_acl(struct adapter *adap, unsigned int mbox, unsigned int vf,
		    u16 vlan);
#endif /* __CXGB4_H__ */<|MERGE_RESOLUTION|>--- conflicted
+++ resolved
@@ -886,14 +886,10 @@
 	unsigned int clipt_start;
 	unsigned int clipt_end;
 	struct clip_tbl *clipt;
-<<<<<<< HEAD
-	struct smt_data *smt;
-=======
 	unsigned int rawf_start;
 	unsigned int rawf_cnt;
 	struct smt_data *smt;
 	struct mps_encap_entry *mps_encap;
->>>>>>> 661e50bc
 	struct cxgb4_uld_info *uld;
 	void *uld_handle[CXGB4_ULD_MAX];
 	unsigned int num_uld;
