--- conflicted
+++ resolved
@@ -65,10 +65,7 @@
 	int len;
 	int opt;
 } smk_mount_opts[] = {
-<<<<<<< HEAD
-=======
 	{"smackfsdef", sizeof("smackfsdef") - 1, Opt_fsdefault},
->>>>>>> 0ecfebd2
 	A(fsdefault), A(fsfloor), A(fshat), A(fsroot), A(fstransmute)
 };
 #undef A
@@ -683,39 +680,6 @@
 }
 
 static const struct fs_parameter_spec smack_param_specs[] = {
-<<<<<<< HEAD
-	fsparam_string("fsdefault",	Opt_fsdefault),
-	fsparam_string("fsfloor",	Opt_fsfloor),
-	fsparam_string("fshat",		Opt_fshat),
-	fsparam_string("fsroot",	Opt_fsroot),
-	fsparam_string("fstransmute",	Opt_fstransmute),
-	{}
-};
-
-static const struct fs_parameter_description smack_fs_parameters = {
-	.name		= "smack",
-	.specs		= smack_param_specs,
-};
-
-/**
- * smack_fs_context_parse_param - Parse a single mount parameter
- * @fc: The new filesystem context being constructed.
- * @param: The parameter.
- *
- * Returns 0 on success, -ENOPARAM to pass the parameter on or anything else on
- * error.
- */
-static int smack_fs_context_parse_param(struct fs_context *fc,
-					struct fs_parameter *param)
-{
-	struct fs_parse_result result;
-	int opt, rc;
-
-	opt = fs_parse(fc, &smack_fs_parameters, param, &result);
-	if (opt < 0)
-		return opt;
-
-=======
 	fsparam_string("smackfsdef",		Opt_fsdefault),
 	fsparam_string("smackfsdefault",	Opt_fsdefault),
 	fsparam_string("smackfsfloor",		Opt_fsfloor),
@@ -748,7 +712,6 @@
 	if (opt < 0)
 		return opt;
 
->>>>>>> 0ecfebd2
 	rc = smack_add_opt(opt, param->string, &fc->security);
 	if (!rc)
 		param->string = NULL;
@@ -4810,15 +4773,6 @@
 	if (!smack_inode_cache)
 		return -ENOMEM;
 
-<<<<<<< HEAD
-	/*
-	 * Set the security state for the initial task.
-	 */
-	tsp = smack_cred(cred);
-	init_task_smack(tsp, &smack_known_floor, &smack_known_floor);
-
-	/*
-=======
 	smack_rule_cache = KMEM_CACHE(smack_rule, 0);
 	if (!smack_rule_cache) {
 		kmem_cache_destroy(smack_inode_cache);
@@ -4832,7 +4786,6 @@
 	init_task_smack(tsp, &smack_known_floor, &smack_known_floor);
 
 	/*
->>>>>>> 0ecfebd2
 	 * Register with LSM
 	 */
 	security_add_hooks(smack_hooks, ARRAY_SIZE(smack_hooks), "smack");
